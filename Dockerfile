FROM ghcr.io/astral-sh/uv:python3.12-trixie-slim

# Default number of workers; can be overridden at runtime
ENV WORKERS=1

# Update package list and install weasyprint dependencies
RUN apt-get update && apt-get install -y \
    weasyprint \
    && rm -rf /var/lib/apt/lists/*

# Set environment variables to optimize Python behavior in production
ENV PYTHONDONTWRITEBYTECODE=1
ENV PYTHONUNBUFFERED=1
ENV UV_COMPILE_BYTECODE=1

# Create non-root user early for better security
RUN groupadd --gid 1000 hyperion && \
    useradd --uid 1000 --gid hyperion --shell /bin/bash --create-home hyperion

WORKDIR /hyperion

# First copy only the requirements to leverage Docker cache
COPY requirements-common.txt .

# Install dependencies using uv (way faster than pip)
RUN uv pip install --system --no-cache -r requirements-common.txt

# Then copy the rest of the application code
COPY alembic.ini .
COPY pyproject.toml .
COPY assets assets/
COPY migrations migrations/
COPY app app/

<<<<<<< HEAD
ENTRYPOINT fastapi run --workers "${NB_WORKERS:-1}"
=======
# Change ownership of the application directory to the hyperion user
RUN chown -R hyperion:hyperion /hyperion

# Switch to non-root user
USER hyperion

# Expose port 8000
EXPOSE 8000

# Use fastapi cli as the entrypoint
# Use sh -c to allow environment variable expansion
ENTRYPOINT ["sh", "-c", "fastapi run app/main.py --workers $WORKERS --host 0.0.0.0 --port 8000"]
>>>>>>> d7de4daa
<|MERGE_RESOLUTION|>--- conflicted
+++ resolved
@@ -1,50 +1,46 @@
-FROM ghcr.io/astral-sh/uv:python3.12-trixie-slim
-
-# Default number of workers; can be overridden at runtime
-ENV WORKERS=1
-
-# Update package list and install weasyprint dependencies
-RUN apt-get update && apt-get install -y \
-    weasyprint \
-    && rm -rf /var/lib/apt/lists/*
-
-# Set environment variables to optimize Python behavior in production
-ENV PYTHONDONTWRITEBYTECODE=1
-ENV PYTHONUNBUFFERED=1
-ENV UV_COMPILE_BYTECODE=1
-
-# Create non-root user early for better security
-RUN groupadd --gid 1000 hyperion && \
-    useradd --uid 1000 --gid hyperion --shell /bin/bash --create-home hyperion
-
-WORKDIR /hyperion
-
-# First copy only the requirements to leverage Docker cache
-COPY requirements-common.txt .
-
-# Install dependencies using uv (way faster than pip)
-RUN uv pip install --system --no-cache -r requirements-common.txt
-
-# Then copy the rest of the application code
-COPY alembic.ini .
-COPY pyproject.toml .
-COPY assets assets/
-COPY migrations migrations/
-COPY app app/
-
-<<<<<<< HEAD
-ENTRYPOINT fastapi run --workers "${NB_WORKERS:-1}"
-=======
-# Change ownership of the application directory to the hyperion user
-RUN chown -R hyperion:hyperion /hyperion
-
-# Switch to non-root user
-USER hyperion
-
-# Expose port 8000
-EXPOSE 8000
-
-# Use fastapi cli as the entrypoint
-# Use sh -c to allow environment variable expansion
-ENTRYPOINT ["sh", "-c", "fastapi run app/main.py --workers $WORKERS --host 0.0.0.0 --port 8000"]
->>>>>>> d7de4daa
+FROM ghcr.io/astral-sh/uv:python3.12-trixie-slim
+
+# Default number of workers; can be overridden at runtime
+ENV WORKERS=1
+
+# Update package list and install weasyprint dependencies
+RUN apt-get update && apt-get install -y \
+    weasyprint \
+    && rm -rf /var/lib/apt/lists/*
+
+# Set environment variables to optimize Python behavior in production
+ENV PYTHONDONTWRITEBYTECODE=1
+ENV PYTHONUNBUFFERED=1
+ENV UV_COMPILE_BYTECODE=1
+
+# Create non-root user early for better security
+RUN groupadd --gid 1000 hyperion && \
+    useradd --uid 1000 --gid hyperion --shell /bin/bash --create-home hyperion
+
+WORKDIR /hyperion
+
+# First copy only the requirements to leverage Docker cache
+COPY requirements.txt .
+
+# Install dependencies using uv (way faster than pip)
+RUN uv pip install --system --no-cache -r requirements.txt
+
+# Then copy the rest of the application code
+COPY alembic.ini .
+COPY pyproject.toml .
+COPY assets assets/
+COPY migrations migrations/
+COPY app app/
+
+# Change ownership of the application directory to the hyperion user
+RUN chown -R hyperion:hyperion /hyperion
+
+# Switch to non-root user
+USER hyperion
+
+# Expose port 8000
+EXPOSE 8000
+
+# Use fastapi cli as the entrypoint
+# Use sh -c to allow environment variable expansion
+ENTRYPOINT ["sh", "-c", "fastapi run --workers $WORKERS --host 0.0.0.0 --port 8000"]