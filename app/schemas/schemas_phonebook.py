from pydantic import BaseModel

from app.schemas import schemas_core


class RoleBase(BaseModel):
<<<<<<< HEAD
=======
    """Base schema for Role in association"""

>>>>>>> 3069304e
    name: str


class RoleComplete(RoleBase):
    id: str
<<<<<<< HEAD

    class Config:
        orm_mode = True


class AssociationBase(BaseModel):
    name: str


class AssociationComplete(AssociationBase):
    id: str

    class Config:
        orm_mode = True


class UserReturn(BaseModel):
    user: schemas_core.CoreUserSimple
    roles: list[RoleComplete]
    associations: list[AssociationComplete]

    class Config:
        orm_mode = True


class RequestUserReturn(BaseModel):
    reponse: list[UserReturn]

    class Config:
        orm_mode = True
=======
>>>>>>> 3069304e

    class Config:
        orm_mode = True


class AssociationBase(BaseModel):
    """Base schema for  association"""

    name: str


class AssociationComplete(AssociationBase):
    id: str

    class Config:
        orm_mode = True


class RequestUserReturn(BaseModel):
    user: schemas_core.CoreUserSimple
    id: str
    roles: list[RoleComplete]
    associations: list[AssociationComplete]


class AssociationMemberBase(BaseModel):
    user_id: str
    role: str

    class Config:
        orm_mode = True


class AssociationMemberComplete(AssociationMemberBase):
    user: schemas_core.CoreUserSimple

    class Config:
        orm_mode = True


class AssociationMembersBase(BaseModel):
    """Base schema for a list."""

    name: str
    type: ListType
    members: list[AssociationMemberBase]


class MemberEdit(BaseModel):
    role_id: str | None = None
    association_id: str | None = None
    mandate_year: int | None = None

    class Config:
        orm_mode = True


class RoleEdit(BaseModel):
    name: str | None = None

    class Config:
        orm_mode = True


class AssociationEdit(BaseModel):
    name: str | None = None

    class Config:
        orm_mode = True<|MERGE_RESOLUTION|>--- conflicted
+++ resolved
@@ -4,17 +4,11 @@
 
 
 class RoleBase(BaseModel):
-<<<<<<< HEAD
-=======
-    """Base schema for Role in association"""
-
->>>>>>> 3069304e
     name: str
 
 
 class RoleComplete(RoleBase):
     id: str
-<<<<<<< HEAD
 
     class Config:
         orm_mode = True
@@ -45,11 +39,8 @@
 
     class Config:
         orm_mode = True
-=======
->>>>>>> 3069304e
 
-    class Config:
-        orm_mode = True
+    name: str
 
 
 class AssociationBase(BaseModel):
@@ -87,14 +78,6 @@
         orm_mode = True
 
 
-class AssociationMembersBase(BaseModel):
-    """Base schema for a list."""
-
-    name: str
-    type: ListType
-    members: list[AssociationMemberBase]
-
-
 class MemberEdit(BaseModel):
     role_id: str | None = None
     association_id: str | None = None
