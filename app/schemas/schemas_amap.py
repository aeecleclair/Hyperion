--- conflicted
+++ resolved
@@ -135,10 +135,5 @@
     user: CoreUserSimple
 
 
-<<<<<<< HEAD
 class CashEdit(BaseModel):
     balance: str
-=======
-class CashDB(CashBase):
-    user_id: str
->>>>>>> 5501d51d
