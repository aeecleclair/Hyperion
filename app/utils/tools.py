import logging
import os
import re
import secrets
from collections.abc import Sequence
from pathlib import Path
from typing import TypeVar

import aiofiles
import fitz
from fastapi import HTTPException, UploadFile
from fastapi.responses import FileResponse
from pydantic import ValidationError
from rapidfuzz import process
from sqlalchemy.ext.asyncio import AsyncSession

from app.core import cruds_core, models_core
from app.core.groups import cruds_groups
from app.core.groups.groups_type import GroupType
from app.core.models_core import CoreUser
from app.core.users import cruds_users
from app.types import core_data
from app.types.content_type import ContentType
from app.types.exceptions import CoreDataNotFoundException

hyperion_error_logger = logging.getLogger("hyperion.error")

uuid_regex = re.compile(
    r"^[0-9a-f]{8}-[0-9a-f]{4}-[0-9a-f]{4}-[0-9a-f]{4}-[0-9a-f]{12}$",
)


def is_user_member_of_an_allowed_group(
    user: CoreUser,
    allowed_groups: list[GroupType] | list[str],
) -> bool:
    """
    Test if the provided user is a member of at least one group from `allowed_groups`.

    When required groups can only be determined at runtime a list of strings (group UUIDs) can be provided.
    This may be useful for modules that can be used multiple times like the loans module.
    NOTE: if the provided string does not match a valid group, the function will return False
    """
    # We can not directly test is group_id is in user.groups
    # As user.groups is a list of CoreGroup and group_id is an UUID
    for allowed_group in allowed_groups:
        for user_group in user.groups:
            if allowed_group == user_group.id:
                # We know the user is a member of at least one allowed group
                return True
    return False


def is_user_external(
    user: CoreUser,
):
    """
    Users that are not members won't be able to use all features
    """
    return user.external is True


def fuzzy_search_user(
    query: str,
    users: Sequence[models_core.CoreUser],
    limit: int = 10,
) -> list[models_core.CoreUser]:
    """
    Search for users using Fuzzy String Matching

    `query` will be compared against `users` name, firstname and nickname.
    The size of the answer can be limited using `limit` parameter.

    Use RapidFuzz library
    """

    # We can give a dictionary of {object: string used for the comparison} to the extract function
    # https://maxbachmann.github.io/RapidFuzz/Usage/process.html#extract

    # TODO: we may want to cache this object. Its generation may take some time if there is a big user base
    choices = []

    for user in users:
        choices.append(f"{user.firstname} {user.name} {user.nickname}")

    results: list[tuple[str, int | float, int]] = process.extract(
        query,
        choices,
        limit=limit,
    )

    # results has the format : (string used for the comparison, similarity score, index of the object in the choices collection)
    return [users[res[2]] for res in results]


async def is_group_id_valid(group_id: str, db: AsyncSession) -> bool:
    """
    Test if the provided group_id is a valid group.

    The group may be
     - an account type
     - a group type
     - a group created at runtime and stored in the database
    """
    return await cruds_groups.get_group_by_id(db=db, group_id=group_id) is not None


async def is_user_id_valid(user_id: str, db: AsyncSession) -> bool:
    """
    Test if the provided user_id is a valid user.
    """
    return await cruds_users.get_user_by_id(db=db, user_id=user_id) is not None


async def save_file_as_data(
    upload_file: UploadFile,
    directory: str,
    filename: str,
    request_id: str,
    max_file_size: int = 1024 * 1024 * 2,  # 2 MB
    accepted_content_types: list[ContentType] | None = None,
):
    """
    Save an image or pdf file to the data folder.

    - The file will be saved in the `data` folder: "data/{directory}/{filename}.ext"
    - Maximum size is 2MB by default, it can be changed using `max_file_size` (in bytes) parameter.
    - `accepted_content_types` is a list of accepted content types. By default, all format are accepted.
        Use: `["image/jpeg", "image/png", "image/webp"]` to accept only images.
    - Filename should be an uuid.

    The file extension will be inferred from the provided content file.
    There should only be one file with the same filename, thus, saving a new file will remove the existing even if its extension was different.
<<<<<<< HEAD
    Currently, compatible extensions are :
     - png
     - jpg
     - webp
     - pdf
=======
    Currently, compatible extensions are defined in the enum `ContentType`
>>>>>>> ae39dbf4

    An HTTP Exception will be raised if an error occurres.

    The filename should be a uuid.

    WARNING: **NEVER** trust user input when calling this function. Always check that parameters are valid.
    """
    if accepted_content_types is None:
        # Accept only images by default
        accepted_content_types = [
<<<<<<< HEAD
            "image/jpeg",
            "image/png",
            "image/webp",
            "application/pdf",
=======
            ContentType.jpg,
            ContentType.png,
            ContentType.webp,
            ContentType.pdf,
>>>>>>> ae39dbf4
        ]

    if not uuid_regex.match(filename):
        hyperion_error_logger.error(
            f"save_file_as_data: security issue, the filename is not a valid UUID: {filename}.",
        )
        raise ValueError("The filename is not a valid UUID")

    if upload_file.content_type not in accepted_content_types:
        raise HTTPException(
            status_code=400,
            detail=f"Invalid file format, supported {accepted_content_types}",
        )

    # We need to go to the end of the file to be able to get the size of the file
    upload_file.file.seek(0, os.SEEK_END)
    # Use file.tell() to retrieve the cursor's current position
    file_size = upload_file.file.tell()  # Bytes
    if file_size > max_file_size:
        raise HTTPException(
            status_code=413,
            detail=f"File size is too big. Limit is {max_file_size/1024/1024} MB",
        )
    # We go back to the beginning of the file to save it on the disk
    await upload_file.seek(0)

<<<<<<< HEAD
    extensions_mapping = {
        "image/jpeg": "jpg",
        "image/png": "png",
        "image/webp": "webp",
        "application/pdf": "pdf",
    }
    extension = extensions_mapping.get(upload_file.content_type, "")
=======
    extension = ContentType(upload_file.content_type).name
>>>>>>> ae39dbf4
    # Remove the existing file if any and create the new one

    # If the directory does not exist, we want to create it
    Path(f"data/{directory}/").mkdir(parents=True, exist_ok=True)

    try:
        for filePath in Path().glob(f"data/{directory}/{filename}.*"):
            filePath.unlink()

        async with aiofiles.open(
            f"data/{directory}/{filename}.{extension}",
            mode="wb",
        ) as buffer:
            # https://stackoverflow.com/questions/63580229/how-to-save-uploadfile-in-fastapi
            while content := await upload_file.read(1024):
                await buffer.write(content)

    except Exception as error:
        hyperion_error_logger.error(
            f"save_file_to_the_disk: could not save file to {filename}: {error} ({request_id})",
        )
        raise HTTPException(status_code=400, detail="Could not save file")


async def save_bytes_as_data(
    file_bytes: bytes,
    directory: str,
    filename: str,
    extension: str,
    request_id: str,
):
    """
    Save bytes in file in the data folder.

    - The file will be saved in the `data` folder: "data/{directory}/{filename}.{extension}"

    The filename should be a uuid.
    No verifications will be made about the content of the file, it is up to the caller to ensure the content is valid and safe.

    An HTTP Exception will be raised if an error occurres.

    WARNING: **NEVER** trust user input when calling this function. Always check that parameters are valid.
    """

    if not uuid_regex.match(filename):
        hyperion_error_logger.error(
            f"save_file_as_data: security issue, the filename is not a valid UUID: {filename}.",
        )
        raise ValueError("The filename is not a valid UUID")

    # If the directory does not exist, we want to create it
    Path(f"data/{directory}/").mkdir(parents=True, exist_ok=True)

    try:
        for filePath in Path().glob(f"data/{directory}/{filename}.*"):
            filePath.unlink()

        async with aiofiles.open(
            f"data/{directory}/{filename}.{extension}",
            mode="wb",
        ) as buffer:
            await buffer.write(file_bytes)

    except Exception as error:
        hyperion_error_logger.error(
            f"save_file_to_the_disk: could not save file to {filename}: {error} ({request_id})",
        )
        raise HTTPException(status_code=400, detail="Could not save file")


def get_file_path_from_data(
    directory: str,
    filename: str,
    default_asset: str,
) -> Path:
    """
    If there is a file with the provided filename in the data folder, return it. The file extension will be inferred from the provided content file.
    > "data/{directory}/{filename}.ext"
    Otherwise, return the default asset.

    The filename should be a uuid.

    WARNING: **NEVER** trust user input when calling this function. Always check that parameters are valid.
    """
    if not uuid_regex.match(filename):
        hyperion_error_logger.error(
            f"get_file_from_data: security issue, the filename is not a valid UUID: {filename}. This mean that the user input was not properly checked.",
        )
        raise ValueError("The filename is not a valid UUID")

    for filePath in Path().glob(f"data/{directory}/{filename}.*"):
        return filePath

    return Path(default_asset)


def get_file_from_data(
    directory: str,
    filename: str,
    default_asset: str,
) -> FileResponse:
    """
    If there is a file with the provided filename in the data folder, return it. The file extension will be inferred from the provided content file.
    > "data/{directory}/{filename}.ext"
    Otherwise, return the default asset.

    The filename should be a uuid.

    WARNING: **NEVER** trust user input when calling this function. Always check that parameters are valid.
    """
    path = get_file_path_from_data(directory, filename, default_asset)

    return FileResponse(path)


def delete_file_from_data(
    directory: str,
    filename: str,
):
    """
    Delete all files with the provided filename in the data folder.
    > "data/{directory}/{filename}.ext"

    The filename should be a uuid.

    WARNING: **NEVER** trust user input when calling this function. Always check that parameters are valid.
    """
    if not uuid_regex.match(filename):
        hyperion_error_logger.error(
            f"get_file_from_data: security issue, the filename is not a valid UUID: {filename}. This mean that the user input was not properly checked.",
        )
        raise ValueError("The filename is not a valid UUID")

    for filePath in Path().glob(f"data/{directory}/{filename}.*"):
        filePath.unlink()


async def save_pdf_first_page_as_image(
    input_pdf_directory: str,
    output_image_directory: str,
    filename: str,
    default_pdf_path: str,
    request_id: str,
    jpg_quality=95,
):
    """
    Open the pdf file "data/{input_pdf_directory}/{filename}.ext" and export its first page as a jpg image.
    The image will be saved in the `data` folder: "data/{output_image_directory}/{filename}.jpg"

    WARNING: **NEVER** trust user input when calling this function. Always check that parameters are valid.
    """

    pdf_file_path = get_file_path_from_data(
        input_pdf_directory,
        filename,
        default_pdf_path,
    )

    paper_pdf: fitz.Document
    with fitz.open(pdf_file_path) as paper_pdf:
        page: fitz.Page = paper_pdf.load_page(0)

        cover: fitz.Pixmap = page.get_pixmap()

        cover_bytes: bytes = cover.tobytes(
            output="jpeg",
            jpg_quality=jpg_quality,
        )

        await save_bytes_as_data(
            file_bytes=cover_bytes,
            directory=output_image_directory,
            filename=filename,
            extension="jpg",
            request_id=request_id,
        )


def get_display_name(
    firstname: str,
    name: str,
    nickname: str | None,
) -> str:
    if nickname:
        return f"{firstname} {name} ({nickname})"
    return f"{firstname} {name}"


def get_random_string(length: int = 5) -> str:
    return "".join(
        secrets.choice("abcdefghijklmnopqrstuvwxyz0123456789") for _ in range(length)
    )


CoreDataClass = TypeVar("CoreDataClass", bound=core_data.BaseCoreData)


async def get_core_data(
    core_data_class: type[CoreDataClass],
    db: AsyncSession,
) -> CoreDataClass:
    """
    Access the core data stored in the database, using the name of the class `core_data_class`.
    If the core data does not exist, it returns a new instance of `core_data_class`, including its default values, or raise a CoreDataNotFoundException.
    `core_data_class` should be a class extending `BaseCoreData`.

    This method should be called using the class object, and not an instance of the class:
    ```python
    await get_core_data(ExempleCoreData, db)
    ```

    See `BaseCoreData` for more information.
    """
    # `core_data_class` contains the class object, and not an instance of the class.
    # We can call `core_data_class.__name__` to get the name of the class
    schema_name = core_data_class.__name__
    core_data_model = await cruds_core.get_core_data_crud(
        schema=schema_name,
        db=db,
    )

    if core_data_model is None:
        # Return default values
        try:
            return core_data_class()
        except ValidationError as error:
            # If creating a new instance of the class raises a ValidationError, it means that the class does not have default values
            # We should then raise an exception
            raise CoreDataNotFoundException() from error

    return core_data_class.model_validate_json(
        core_data_model.data,
        strict=True,
    )


async def set_core_data(
    core_data: core_data.BaseCoreData,
    db: AsyncSession,
) -> None:
    """
    Set the core data in the database using the name of the class `core_data` is an instance of.

    This method should be called using an instance of a class extending `BaseCoreData`:
    ```python
    example_core_data = ExempleCoreData()
    await get_core_data(example_core_data, db)
    ```

    See `BaseCoreData` for more information.
    """
    # `core_data` contains an instance of the class.
    # We call `core_data_class.__class__.__name__` to get the name of the class
    schema_name = core_data.__class__.__name__

    core_data_model = models_core.CoreData(
        schema=schema_name,
        data=core_data.model_dump_json(),
    )

    # We want to remove the old data
    await cruds_core.delete_core_data_crud(schema=schema_name, db=db)
    # And then add the new one
    await cruds_core.add_core_data_crud(core_data=core_data_model, db=db)<|MERGE_RESOLUTION|>--- conflicted
+++ resolved
@@ -131,15 +131,7 @@
 
     The file extension will be inferred from the provided content file.
     There should only be one file with the same filename, thus, saving a new file will remove the existing even if its extension was different.
-<<<<<<< HEAD
-    Currently, compatible extensions are :
-     - png
-     - jpg
-     - webp
-     - pdf
-=======
     Currently, compatible extensions are defined in the enum `ContentType`
->>>>>>> ae39dbf4
 
     An HTTP Exception will be raised if an error occurres.
 
@@ -150,17 +142,10 @@
     if accepted_content_types is None:
         # Accept only images by default
         accepted_content_types = [
-<<<<<<< HEAD
-            "image/jpeg",
-            "image/png",
-            "image/webp",
-            "application/pdf",
-=======
             ContentType.jpg,
             ContentType.png,
             ContentType.webp,
             ContentType.pdf,
->>>>>>> ae39dbf4
         ]
 
     if not uuid_regex.match(filename):
@@ -187,17 +172,7 @@
     # We go back to the beginning of the file to save it on the disk
     await upload_file.seek(0)
 
-<<<<<<< HEAD
-    extensions_mapping = {
-        "image/jpeg": "jpg",
-        "image/png": "png",
-        "image/webp": "webp",
-        "application/pdf": "pdf",
-    }
-    extension = extensions_mapping.get(upload_file.content_type, "")
-=======
     extension = ContentType(upload_file.content_type).name
->>>>>>> ae39dbf4
     # Remove the existing file if any and create the new one
 
     # If the directory does not exist, we want to create it
