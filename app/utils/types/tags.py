"""File defining the tags for the automatic FastAPI documentation (found on http://domainname/docs)"""

from enum import Enum


class Tags(str, Enum):
    users = "Users"
    groups = "Groups"
    core = "Core"
    auth = "Auth"
    loans = "Loans"
    amap = "AMAP"
    bdebooking = "BDEBooking"
    calendar = "Calendar"
    campaign = "Campaign"
    cinema = "Cinema"
    raffle = "Raffle"
<<<<<<< HEAD
    advert = "Advert"
=======
    notifications = "Notifications"
>>>>>>> 9e159e64
<|MERGE_RESOLUTION|>--- conflicted
+++ resolved
@@ -15,8 +15,5 @@
     campaign = "Campaign"
     cinema = "Cinema"
     raffle = "Raffle"
-<<<<<<< HEAD
     advert = "Advert"
-=======
-    notifications = "Notifications"
->>>>>>> 9e159e64
+    notifications = "Notifications"