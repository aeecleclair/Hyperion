"""File defining the tags for the automatic FastAPI documentation (found on http://domainname/docs)"""

from enum import Enum


class Tags(str, Enum):
    users = "Users"
    groups = "Groups"
    auth = "Auth"
<<<<<<< HEAD
    loans = "Loans"
=======
    amap = "AMAP"
>>>>>>> c513a994
<|MERGE_RESOLUTION|>--- conflicted
+++ resolved
@@ -7,8 +7,5 @@
     users = "Users"
     groups = "Groups"
     auth = "Auth"
-<<<<<<< HEAD
     loans = "Loans"
-=======
-    amap = "AMAP"
->>>>>>> c513a994
+    amap = "AMAP"