from enum import Enum


class GroupType(str, Enum):

    student = "39691052-2ae5-4e12-99d0-7a9f5f2b0136"
    staff = "703056c4-be9d-475c-aa51-b7fc62a96aaa"
    association = "29751438-103c-42f2-b09b-33fbb20758a7"

    admin = "0a25cb76-4b63-4fd3-b939-da6d9feabf28"
    amap = "70db65ee-d533-4f6b-9ffa-a4d70a17b7ef"

    def __str__(self):
        return f"{self.name}<{self.value}>"


class AccountType(str, Enum):
    """
    Various account type that can be created in Hyperion.
    These values should match GroupType's
    """

    admin = "0a25cb76-4b63-4fd3-b939-da6d9feabf28"
<<<<<<< HEAD
    amap = "70db65ee-d533-4f6b-9ffa-a4d70a17b7ef"
=======
    student = GroupType.student.value
    staff = GroupType.staff.value
    association = GroupType.association.value
>>>>>>> 70500a42

    def __str__(self):
        return f"{self.name}<{self.value}>"


class AmapSlotType(str, Enum):

    midi = "midi"
    soir = "soir"

    def __str__(self):
        return f"{self.name}<{self.value}"<|MERGE_RESOLUTION|>--- conflicted
+++ resolved
@@ -21,13 +21,9 @@
     """
 
     admin = "0a25cb76-4b63-4fd3-b939-da6d9feabf28"
-<<<<<<< HEAD
-    amap = "70db65ee-d533-4f6b-9ffa-a4d70a17b7ef"
-=======
     student = GroupType.student.value
     staff = GroupType.staff.value
     association = GroupType.association.value
->>>>>>> 70500a42
 
     def __str__(self):
         return f"{self.name}<{self.value}>"
