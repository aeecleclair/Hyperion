--- conflicted
+++ resolved
@@ -57,10 +57,8 @@
 if TYPE_CHECKING:
     import redis
 
-<<<<<<< HEAD
     from app.types.factory import Factory
-=======
->>>>>>> 2701650b
+
 
 # NOTE: We can not get loggers at the top of this file like we do in other files
 # as the loggers are not yet initialized
@@ -445,7 +443,6 @@
     settings: Settings,
 ) -> None:
     # Init Google API credentials
-<<<<<<< HEAD
 
     google_api = GoogleAPI()
 
@@ -457,19 +454,6 @@
             # We expect this error to be raised if the credentials were never set before
             pass
 
-=======
-
-    google_api = GoogleAPI()
-
-    if google_api.is_google_api_configured(settings):
-        try:
-            await google_api.get_credentials(db, settings)
-
-        except GoogleAPIInvalidCredentialsError:
-            # We expect this error to be raised if the credentials were never set before
-            pass
-
->>>>>>> 2701650b
 
 def test_configuration(
     settings: Settings,
@@ -563,7 +547,6 @@
         get_db,
         get_db,
     )
-<<<<<<< HEAD
     # We need to run the factories only once across all the workers
     async for db in get_db_dependency(state):
         await initialization.use_lock_for_workers(
@@ -575,9 +558,6 @@
             db=db,
             settings=settings,
         )
-=======
-
->>>>>>> 2701650b
     async for db in get_db_dependency(state):
         await initialization.use_lock_for_workers(
             init_google_API,
