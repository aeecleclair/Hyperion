--- conflicted
+++ resolved
@@ -131,11 +131,7 @@
     description_fr: str | None = None
     description_en: str | None = None
     available_online: bool
-<<<<<<< HEAD
-    needs_validation: bool = False
-=======
     needs_validation: bool = True
->>>>>>> 0e03c0ef
     related_membership: schemas_memberships.MembershipSimple | None = None
     tickets: list[GenerateTicketBase] = []
     product_constraints: list[UUID]
