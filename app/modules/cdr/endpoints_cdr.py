import logging
import re
from collections.abc import Sequence
from datetime import UTC, date, datetime
from pathlib import Path
from uuid import UUID, uuid4

from fastapi import (
    BackgroundTasks,
    Depends,
    HTTPException,
    WebSocket,
)
from fastapi.responses import FileResponse
from sqlalchemy.ext.asyncio import AsyncSession

from app.core.groups import cruds_groups, schemas_groups
from app.core.groups.groups_type import GroupType
from app.core.memberships import cruds_memberships, schemas_memberships
from app.core.payment.payment_tool import PaymentTool
from app.core.users import cruds_users, models_users, schemas_users
from app.core.users.cruds_users import get_user_by_id, get_users
from app.core.utils.config import Settings
from app.dependencies import (
    get_db,
    get_payment_tool,
    get_settings,
    get_unsafe_db,
    get_websocket_connection_manager,
    is_user,
    is_user_a_member,
    is_user_in,
)
from app.modules.cdr import cruds_cdr, models_cdr, schemas_cdr
from app.modules.cdr.types_cdr import (
    CdrLogActionType,
    CdrStatus,
    DocumentSignatureType,
)
from app.modules.cdr.utils_cdr import (
    check_request_consistency,
    construct_dataframe_from_users_purchases,
    is_user_in_a_seller_group,
    validate_payment,
)
<<<<<<< HEAD
from app.types.exceptions import MissingHelloAssoSlugError
=======
>>>>>>> 001b352a
from app.types.module import Module
from app.types.websocket import (
    HyperionWebsocketsRoom,
    WebsocketConnectionManager,
)

# from app.utils.mail.mailworker import send_email
from app.utils.tools import (
    create_and_send_email_migration,
    get_core_data,
    is_user_member_of_any_group,
    set_core_data,
)

module = Module(
    root="cdr",
    tag="Cdr",
    payment_callback=validate_payment,
    default_allowed_groups_ids=[GroupType.admin_cdr],
)

hyperion_error_logger = logging.getLogger("hyperion.error")


@module.router.get(
    "/cdr/users/",
    response_model=list[schemas_cdr.CdrUserPreview],
    status_code=200,
)
async def get_cdr_users(
    db: AsyncSession = Depends(get_db),
    user: models_users.CoreUser = Depends(is_user_a_member),
):
    """
    Get all users.

    **User must be part of a seller group to use this endpoint**
    """
    if not (
        is_user_member_of_any_group(user, [GroupType.admin_cdr])
        or await cruds_cdr.get_sellers_by_group_ids(
            db=db,
            group_ids=[g.id for g in user.groups],
        )
    ):
        raise HTTPException(
            status_code=403,
            detail="You must be a seller to use this endpoint.",
        )
    users = {u.id: u.__dict__ for u in await get_users(db=db)}
    curriculum = await cruds_cdr.get_cdr_users_curriculum(db)
    curriculum_complete = {c.id: c for c in await cruds_cdr.get_curriculums(db=db)}
    for c in curriculum:
        users[c.user_id]["curriculum"] = curriculum_complete[c.curriculum_id]

    return list(users.values())


@module.router.get(
    "/cdr/users/pending/",
    response_model=list[schemas_cdr.CdrUserPreview],
    status_code=200,
)
async def get_cdr_users_pending_validation(
    db: AsyncSession = Depends(get_db),
    user: models_users.CoreUser = Depends(is_user_a_member),
):
    """
    Get all users that have non-validated purchases.

    **User must be part of a seller group to use this endpoint**
    """
    if not (
        is_user_member_of_any_group(user, [GroupType.admin_cdr])
        or await cruds_cdr.get_sellers_by_group_ids(
            db=db,
            group_ids=[g.id for g in user.groups],
        )
    ):
        raise HTTPException(
            status_code=403,
            detail="You must be a seller to use this endpoint.",
        )
    core_users = await cruds_cdr.get_pending_validation_users(db=db)

    # We construct a dict of {curriculum_id: curriculum}
    curriculum_mapping = {c.id: c for c in await cruds_cdr.get_curriculums(db=db)}

    # We construct a dict of {user_id: curriculum}
    curriculum_memberships = await cruds_cdr.get_cdr_users_curriculum(db)
    curriculum_memberships_mapping = {
        membership.user_id: curriculum_mapping[membership.curriculum_id]
        for membership in curriculum_memberships
    }

    return [
        schemas_cdr.CdrUser(
            account_type=user.account_type,
            school_id=user.school_id,
            curriculum=schemas_cdr.CurriculumComplete(
                name=curriculum_memberships_mapping[user.id].name,
                id=curriculum_memberships_mapping[user.id].id,
            )
            if user.id in curriculum_memberships_mapping
            else None,
            promo=user.promo,
            email=user.email,
            birthday=user.birthday,
            phone=user.phone,
            floor=user.floor,
            id=user.id,
            name=user.name,
            firstname=user.firstname,
            nickname=user.nickname,
        )
        for user in core_users
    ]


@module.router.get(
    "/cdr/users/{user_id}/",
    response_model=schemas_cdr.CdrUser,
    status_code=200,
)
async def get_cdr_user(
    user_id: str,
    db: AsyncSession = Depends(get_db),
    user: models_users.CoreUser = Depends(is_user()),
):
    """
    Get a user.

    **User must be part of a seller group or trying to get itself to use this endpoint**
    """
    if user.id != user_id:
        if not (
            is_user_member_of_any_group(user, [GroupType.admin_cdr])
            or await cruds_cdr.get_sellers_by_group_ids(
                db=db,
                group_ids=[g.id for g in user.groups],
            )
        ):
            raise HTTPException(
                status_code=403,
                detail="You must be a seller to use this endpoint.",
            )
    user_db = await get_user_by_id(db, user_id)
    if not user_db:
        raise HTTPException(
            status_code=404,
            detail="User not found.",
        )
    curriculum = await cruds_cdr.get_cdr_user_curriculum(db, user_id)
    curriculum_complete = {c.id: c for c in await cruds_cdr.get_curriculums(db=db)}

    return schemas_cdr.CdrUser(
        account_type=user_db.account_type,
        school_id=user_db.school_id,
        name=user_db.name,
        firstname=user_db.firstname,
        nickname=user_db.nickname,
        curriculum=schemas_cdr.CurriculumComplete(
            name=curriculum_complete[curriculum.curriculum_id].name,
            id=curriculum.curriculum_id,
        )
        if curriculum
        else None,
        id=user_db.id,
        promo=user_db.promo,
        email=user_db.email,
        birthday=user_db.birthday,
        phone=user_db.phone,
        floor=user_db.floor,
    )


@module.router.patch(
    "/cdr/users/{user_id}/",
    status_code=204,
)
async def update_cdr_user(
    user_id: str,
    user_update: schemas_cdr.CdrUserUpdate,
    db: AsyncSession = Depends(get_db),
    seller_user: models_users.CoreUser = Depends(
        is_user_in(GroupType.admin_cdr),
    ),
    ws_manager: WebsocketConnectionManager = Depends(get_websocket_connection_manager),
    settings: Settings = Depends(get_settings),
):
    """
    Edit a user email, nickname and/or floor.

    An email will be send to the user, to confirm its new address.

    **User must be part of a seller group to use this endpoint**
    """
    user_db = await get_user_by_id(db, user_id)
    if not user_db:
        raise HTTPException(
            status_code=404,
            detail="User not found.",
        )

    if user_update.email:
        if user_db.email != user_update.email:
            # We won't migrate the email if the email provided is the same as the current one
            if not re.match(
                r"^[\w\-.]*@((etu(-enise)?|enise)\.)?ec-lyon\.fr$",
                user_update.email,
            ):
                raise HTTPException(
                    status_code=400,
                    detail="Invalid ECL email address.",
                )

            existing_user = await cruds_users.get_user_by_email(
                db=db,
                email=user_update.email,
            )
            if existing_user is not None:
                raise HTTPException(
                    status_code=400,
                    detail="A user already exist with this email address",
                )

            await create_and_send_email_migration(
                user_id=user_db.id,
                new_email=user_update.email,
                old_email=user_db.email,
                # We make the user non external with this migration
                make_user_external=False,
                db=db,
                settings=settings,
            )

    try:
        if user_update.floor or user_update.nickname:
            await cruds_users.update_user(
                db=db,
                user_id=user_id,
                user_update=schemas_users.CoreUserUpdate(
                    nickname=user_update.nickname,
                    floor=user_update.floor,
                ),
            )
        await db.commit()
    except Exception:
        await db.rollback()
        raise

    user_db = await get_user_by_id(db, user_id)
    if not user_db:
        raise HTTPException(
            status_code=404,
            detail="User not found.",
        )

    curriculum = await cruds_cdr.get_cdr_user_curriculum(db, user_id)

    cdr_status = await get_core_data(schemas_cdr.Status, db)
    if cdr_status.status == CdrStatus.onsite:
        try:
            await ws_manager.send_message_to_room(
                message=schemas_cdr.UpdateUserWSMessageModel(
                    data=schemas_cdr.CdrUser(
                        curriculum=schemas_cdr.CurriculumComplete(
                            **curriculum.__dict__,
                        ),
                        school_id=user_db.school_id,
                        account_type=user_db.account_type,
                        name=user_db.name,
                        firstname=user_db.firstname,
                        nickname=user_db.nickname,
                        id=user_db.id,
                        promo=user_db.promo,
                        email=user_db.email,
                        birthday=user_db.birthday,
                        phone=user_db.phone,
                        floor=user_db.floor,
                    ),
                ),
                room_id=HyperionWebsocketsRoom.CDR,
            )
        except Exception:
            hyperion_error_logger.exception(
                f"Error while sending a message to the room {HyperionWebsocketsRoom.CDR}",
            )


@module.router.get(
    "/cdr/sellers/",
    response_model=list[schemas_cdr.SellerComplete],
    status_code=200,
)
async def get_sellers(
    db: AsyncSession = Depends(get_db),
    user: models_users.CoreUser = Depends(is_user_in(GroupType.admin_cdr)),
):
    """
    Get all sellers.

    **User must be CDR Admin to use this endpoint**
    """
    return await cruds_cdr.get_sellers(db)


@module.router.get(
    "/cdr/users/me/sellers/",
    response_model=list[schemas_cdr.SellerComplete],
    status_code=200,
)
async def get_sellers_by_user_id(
    db: AsyncSession = Depends(get_db),
    user: models_users.CoreUser = Depends(is_user_a_member),
):
    """
    Get sellers user is part of the group. If user is adminCDR, returns all sellers.

    **User must be authenticated to use this endpoint**
    """

    if is_user_member_of_any_group(
        user=user,
        allowed_groups=[GroupType.admin_cdr],
    ):
        return await cruds_cdr.get_sellers(db)
    return await cruds_cdr.get_sellers_by_group_ids(
        db,
        [x.id for x in user.groups],
    )


@module.router.get(
    "/cdr/online/sellers/",
    response_model=list[schemas_cdr.SellerComplete],
    status_code=200,
)
async def get_online_sellers(
    db: AsyncSession = Depends(get_db),
    user: models_users.CoreUser = Depends(is_user()),
):
    """
    Get all sellers that has online available products.

    **User must be authenticated to use this endpoint**
    """
    return await cruds_cdr.get_online_sellers(db)


async def generate_and_send_results(
    seller_id: UUID,
    # emails: schemas_cdr.ResultRequest,
    db: AsyncSession,
    # settings: Settings,
) -> Path:
    seller = await cruds_cdr.get_seller_by_id(db, seller_id)
    if not seller:
        raise HTTPException(
            status_code=404,
            detail="Seller not found.",
        )
    seller_group = await cruds_groups.get_group_by_id(db, seller.group_id)
    if seller_group is None:
        raise HTTPException(
            status_code=404,
            detail="Seller group not found.",
        )
    products = await cruds_cdr.get_products_by_seller_id(db, seller_id)
    if len(products) == 0:
        raise HTTPException(
            status_code=400,
            detail="There is no products for this seller so there is no results to send.",
        )
    variants: list[models_cdr.ProductVariant] = []
    product_fields: dict[UUID, list[models_cdr.CustomDataField]] = {}
    for product in products:
        product_variants = await cruds_cdr.get_product_variants(db, product.id)
        variants.extend(product_variants)
        product_fields[product.id] = list(
            await cruds_cdr.get_product_customdata_fields(
                db,
                product.id,
            ),
        )
    variant_ids = [v.id for v in variants]
    purchases = await cruds_cdr.get_all_purchases(db)
    if len(purchases) == 0:
        raise HTTPException(
            status_code=400,
            detail="There is no purchases in the database so there is no results to send.",
        )
    purchases_by_users: dict[str, list[models_cdr.Purchase]] = {}
    users = await get_users(db)
    for purchase in purchases:
        if purchase.product_variant_id in variant_ids:
            if purchase.user_id not in purchases_by_users:
                purchases_by_users[purchase.user_id] = []
            purchases_by_users[purchase.user_id].append(purchase)
    users_answers = {}
    for each_user in users:
        users_answers[each_user.id] = list(
            await cruds_cdr.get_customdata_by_user_id(
                db,
                each_user.id,
            ),
        )
    hyperion_error_logger.info(
        f"Data for seller {seller.name} fetched. Starting to construct the dataframe.",
    )
    df = construct_dataframe_from_users_purchases(
        users_purchases=purchases_by_users,
        users=list(users),
        products=list(products),
        variants=variants,
        data_fields=product_fields,
        users_answers=users_answers,
    )
    hyperion_error_logger.info(
        f"Dataframe for seller {seller.name} constructed. Generating the Excel file.",
    )

    file_directory = "/app/data/cdr"
    file_uuid = uuid4()
    # file_name = f"CdR {datetime.now(tz=UTC).year} ventes {seller.name}.xlsx"

    Path.mkdir(Path(file_directory), parents=True, exist_ok=True)
    df.to_excel(
        Path(file_directory, str(file_uuid)),
        index=False,
        freeze_panes=(2, 3),
        engine="xlsxwriter",
    )
    return Path(file_directory, str(file_uuid))

    # Not working, we have to keep the file in the server
    # hyperion_error_logger.debug(
    #     f"Excel file for seller {seller.name} generated. Sending the email.",
    # )
    # send_email(
    #     recipient=emails.emails,
    #     subject=f"Résultats de ventes pour {seller.name}",
    #     content=f"Bonjour,\n\nVous trouverez en pièce jointe le fichier Excel contenant les résultats de ventes pour la CdR pour l'association {seller.name}.",
    #     settings=settings,
    #     file_directory=file_directory,
    #     file_uuid=file_uuid,
    #     file_name=file_name,
    #     main_type="text",
    #     sub_type="xlsx",
    # )
    # hyperion_error_logger.info(
    #     f"Results for seller {seller.name} sent to {emails.emails}",
    # )
    # Path.unlink(Path(file_directory, file_name))


@module.router.get(
    "/cdr/sellers/{seller_id}/results/",
    status_code=200,
    response_class=FileResponse,
)
async def send_seller_results(
    seller_id: UUID,
    # emails: schemas_cdr.ResultRequest,
    background_tasks: BackgroundTasks,
    db: AsyncSession = Depends(get_db),
    user: models_users.CoreUser = Depends(is_user_in(GroupType.admin_cdr)),
    # settings: Settings = Depends(get_settings),
):
    """
    Get a seller's results.

    **User must be CDR Admin to use this endpoint**
    """
    # We don't use the emails parameter for now
    # background_tasks.add_task(
    #     generate_and_send_results,
    #     seller_id=seller_id,
    #     # emails=emails,
    #     db=db,
    #     # settings=settings,
    # )

    path = await generate_and_send_results(seller_id=seller_id, db=db)
    return FileResponse(path)


@module.router.get(
    "/cdr/online/products/",
    response_model=list[schemas_cdr.ProductComplete],
    status_code=200,
)
async def get_all_available_online_products(
    db: AsyncSession = Depends(get_db),
    user: models_users.CoreUser = Depends(is_user()),
):
    """
    Get a seller's online available products.

    **User must be authenticated to use this endpoint**
    """
    return await cruds_cdr.get_online_products(db)


@module.router.get(
    "/cdr/products/",
    response_model=list[schemas_cdr.ProductComplete],
    status_code=200,
)
async def get_all_products(
    db: AsyncSession = Depends(get_db),
    user: models_users.CoreUser = Depends(is_user_a_member),
):
    """
    Get a seller's online available products.

    **User must be part of a seller group to use this endpoint**
    """
    sellers = await cruds_cdr.get_sellers_by_group_ids(
        db,
        [x.id for x in user.groups],
    )
    if not (sellers or is_user_member_of_any_group(user, [GroupType.admin_cdr])):
        raise HTTPException(
            status_code=403,
            detail="You must be a seller to get all documents.",
        )
    return await cruds_cdr.get_products(db)


@module.router.post(
    "/cdr/sellers/",
    response_model=schemas_cdr.SellerComplete,
    status_code=201,
)
async def create_seller(
    seller: schemas_cdr.SellerBase,
    db: AsyncSession = Depends(get_db),
    user: models_users.CoreUser = Depends(is_user_in(GroupType.admin_cdr)),
):
    """
    Create a seller.

    **User must be CDR Admin to use this endpoint**
    """
    if await cruds_cdr.get_sellers_by_group_ids(
        db=db,
        group_ids=[seller.group_id],
    ):
        raise HTTPException(
            status_code=403,
            detail="There is already a seller for this group.",
        )
    db_seller = models_cdr.Seller(
        id=uuid4(),
        name=seller.name,
        group_id=seller.group_id,
        order=seller.order,
    )
    try:
        cruds_cdr.create_seller(db, db_seller)
        await db.commit()
        return await cruds_cdr.get_seller_by_id(db=db, seller_id=db_seller.id)
    except Exception:
        await db.rollback()
        raise


@module.router.patch(
    "/cdr/sellers/{seller_id}/",
    status_code=204,
)
async def update_seller(
    seller_id: UUID,
    seller: schemas_cdr.SellerEdit,
    db: AsyncSession = Depends(get_db),
    user: models_users.CoreUser = Depends(is_user_in(GroupType.admin_cdr)),
):
    """
    Update a seller.

    **User must be CDR Admin to use this endpoint**
    """
    await check_request_consistency(db=db, seller_id=seller_id)

    if not bool(seller.model_fields_set):
        raise HTTPException(
            status_code=400,
            detail="You must specify at least one field to update",
        )

    try:
        await cruds_cdr.update_seller(
            seller_id=seller_id,
            seller=seller,
            db=db,
        )
        await db.commit()
    except Exception:
        await db.rollback()
        raise


@module.router.delete(
    "/cdr/sellers/{seller_id}/",
    status_code=204,
)
async def delete_seller(
    seller_id: UUID,
    db: AsyncSession = Depends(get_db),
    user: models_users.CoreUser = Depends(is_user_in(GroupType.admin_cdr)),
):
    """
    Delete a seller.

    **User must be CDR Admin to use this endpoint**
    """
    await check_request_consistency(db=db, seller_id=seller_id)
    if await cruds_cdr.get_products_by_seller_id(
        db=db,
        seller_id=seller_id,
    ) or await cruds_cdr.get_documents_by_seller_id(db=db, seller_id=seller_id):
        raise HTTPException(
            status_code=403,
            detail="Please delete all this seller products and documents first.",
        )
    try:
        await cruds_cdr.delete_seller(
            seller_id=seller_id,
            db=db,
        )
        await db.commit()
    except Exception:
        await db.rollback()
        raise


@module.router.get(
    "/cdr/sellers/{seller_id}/products/",
    response_model=list[schemas_cdr.ProductComplete],
    status_code=200,
)
async def get_products_by_seller_id(
    seller_id: UUID,
    db: AsyncSession = Depends(get_db),
    user: models_users.CoreUser = Depends(is_user_a_member),
):
    """
    Get a seller's products.

    **User must be part of the seller's group to use this endpoint**
    """
    await is_user_in_a_seller_group(seller_id, user=user, db=db)
    return await cruds_cdr.get_products_by_seller_id(db, seller_id)


@module.router.get(
    "/cdr/online/sellers/{seller_id}/products/",
    response_model=list[schemas_cdr.ProductComplete],
    status_code=200,
)
async def get_available_online_products(
    seller_id: UUID,
    db: AsyncSession = Depends(get_db),
    user: models_users.CoreUser = Depends(is_user()),
):
    """
    Get a seller's online available products.

    **User must be authenticated to use this endpoint**
    """
    return await cruds_cdr.get_online_products_by_seller_id(db, seller_id)


@module.router.post(
    "/cdr/sellers/{seller_id}/products/",
    response_model=schemas_cdr.ProductComplete,
    status_code=201,
)
async def create_product(
    seller_id: UUID,
    product: schemas_cdr.ProductBase,
    db: AsyncSession = Depends(get_db),
    user: models_users.CoreUser = Depends(is_user_a_member),
):
    """
    Create a product.

    **User must be part of the seller's group to use this endpoint**
    """
    await is_user_in_a_seller_group(
        seller_id,
        user=user,
        db=db,
    )
    status = await get_core_data(schemas_cdr.Status, db)
    if status.status == CdrStatus.closed:
        raise HTTPException(
            status_code=403,
            detail="CDR is closed. You cant add a new product.",
        )
    db_product = models_cdr.CdrProduct(
        id=uuid4(),
        seller_id=seller_id,
        name_fr=product.name_fr,
        name_en=product.name_en,
        available_online=product.available_online,
        description_fr=product.description_fr,
        description_en=product.description_en,
        related_membership_id=product.related_membership.id
        if product.related_membership
        else None,
    )
    try:
        cruds_cdr.create_product(db, db_product)
        for constraint_id in product.product_constraints:
            cruds_cdr.create_product_constraint(
                db,
                models_cdr.ProductConstraint(
                    product_id=db_product.id,
                    product_constraint_id=constraint_id,
                ),
            )
        for constraint_id in product.document_constraints:
            cruds_cdr.create_document_constraint(
                db,
                models_cdr.DocumentConstraint(
                    product_id=db_product.id,
                    document_id=constraint_id,
                ),
            )
        for ticket in product.tickets:
            cruds_cdr.create_ticket_generator(
                db,
                models_cdr.TicketGenerator(
                    id=uuid4(),
                    product_id=db_product.id,
                    name=ticket.name,
                    max_use=ticket.max_use,
                    expiration=ticket.expiration,
                ),
            )
        await db.commit()
        return await cruds_cdr.get_product_by_id(db, db_product.id)
    except Exception:
        await db.rollback()
        raise


@module.router.patch(
    "/cdr/sellers/{seller_id}/products/{product_id}/",
    status_code=204,
)
async def update_product(
    seller_id: UUID,
    product_id: UUID,
    product: schemas_cdr.ProductEdit,
    db: AsyncSession = Depends(get_db),
    user: models_users.CoreUser = Depends(is_user_a_member),
):
    """
    Edit a product.

    **User must be part of the seller's group to use this endpoint**
    """

    if not bool(product.model_fields_set):
        # We verify that some fields are to be changed
        # These fields may be `product_constraints` or `document_constraints` that are updated manually
        raise HTTPException(
            status_code=400,
            detail="You must specify at least one field to update",
        )

    await is_user_in_a_seller_group(
        seller_id,
        user,
        db=db,
    )
    status = await get_core_data(schemas_cdr.Status, db)
    db_product = await check_request_consistency(
        db=db,
        seller_id=seller_id,
        product_id=product_id,
    )
    if status.status in [
        CdrStatus.onsite,
        CdrStatus.closed,
    ] or (
        db_product and status.status == CdrStatus.online and db_product.available_online
    ):
        raise HTTPException(
            status_code=403,
            detail="This product can't be edited now. Please try creating a new product.",
        )
    try:
        await cruds_cdr.update_product(
            product_id=product_id,
            product=product,
            db=db,
        )
        if product.product_constraints is not None:
            await cruds_cdr.delete_product_constraints(db=db, product_id=product_id)
            for constraint_id in product.product_constraints:
                cruds_cdr.create_product_constraint(
                    db,
                    models_cdr.ProductConstraint(
                        product_id=product_id,
                        product_constraint_id=constraint_id,
                    ),
                )
        if product.document_constraints is not None:
            await cruds_cdr.delete_document_constraints(db=db, product_id=product_id)
            for constraint_id in product.document_constraints:
                cruds_cdr.create_document_constraint(
                    db,
                    models_cdr.DocumentConstraint(
                        product_id=product_id,
                        document_id=constraint_id,
                    ),
                )
        await db.commit()
    except Exception:
        await db.rollback()
        raise


@module.router.delete(
    "/cdr/sellers/{seller_id}/products/{product_id}/",
    status_code=204,
)
async def delete_product(
    seller_id: UUID,
    product_id: UUID,
    db: AsyncSession = Depends(get_db),
    user: models_users.CoreUser = Depends(is_user_a_member),
):
    """
    Delete a product.

    **User must be part of the seller's group to use this endpoint**
    """
    await is_user_in_a_seller_group(
        seller_id,
        user,
        db=db,
    )
    status = await get_core_data(schemas_cdr.Status, db)
    db_product = await check_request_consistency(
        db=db,
        seller_id=seller_id,
        product_id=product_id,
    )
    if status.status in [
        CdrStatus.onsite,
        CdrStatus.closed,
    ] or (
        db_product and status.status == CdrStatus.online and db_product.available_online
    ):
        raise HTTPException(
            status_code=403,
            detail="You can't delete a product once CDR has started.",
        )
    variants = await cruds_cdr.get_product_variants(db=db, product_id=product_id)
    if variants:
        raise HTTPException(
            status_code=403,
            detail="You can't delete this product because some variants are related to it.",
        )
    try:
        await cruds_cdr.delete_product(
            product_id=product_id,
            db=db,
        )
        await db.commit()
    except Exception:
        await db.rollback()
        raise


@module.router.post(
    "/cdr/sellers/{seller_id}/products/{product_id}/variants/",
    response_model=schemas_cdr.ProductVariantComplete,
    status_code=201,
)
async def create_product_variant(
    seller_id: UUID,
    product_id: UUID,
    product_variant: schemas_cdr.ProductVariantBase,
    db: AsyncSession = Depends(get_db),
    user: models_users.CoreUser = Depends(is_user_a_member),
):
    """
    Create a product variant.

    **User must be part of the seller's group to use this endpoint**
    """
    await is_user_in_a_seller_group(
        seller_id,
        user,
        db=db,
    )
    product = await check_request_consistency(
        db=db,
        seller_id=seller_id,
        product_id=product_id,
    )
    status = await get_core_data(schemas_cdr.Status, db)
    if status.status == CdrStatus.closed:
        raise HTTPException(
            status_code=403,
            detail="CDR is closed. You cant add a new product.",
        )
    db_product_variant = models_cdr.ProductVariant(
        id=uuid4(),
        product_id=product_id,
        name_fr=product_variant.name_fr,
        name_en=product_variant.name_en,
        price=product_variant.price,
        enabled=product_variant.enabled,
        unique=product_variant.unique,
        related_membership_added_duration=product_variant.related_membership_added_duration,
        description_fr=product_variant.description_fr,
        description_en=product_variant.description_en,
    )
    if (
        product
        and product.related_membership
        and not db_product_variant.related_membership_added_duration
    ):
        raise HTTPException(
            status_code=403,
            detail="This product has a related membership. Please specify a memberhsip duration for this variant.",
        )
    if (
        product
        and not product.related_membership
        and db_product_variant.related_membership_added_duration
    ):
        raise HTTPException(
            status_code=403,
            detail="This product has no related membership. You can't specify a membership duration.",
        )
    try:
        cruds_cdr.create_product_variant(db, db_product_variant)
        await db.commit()
        for c in product_variant.allowed_curriculum:
            cruds_cdr.create_allowed_curriculum(
                db,
                models_cdr.AllowedCurriculum(
                    product_variant_id=db_product_variant.id,
                    curriculum_id=c,
                ),
            )
        await db.commit()
        return await cruds_cdr.get_product_variant_by_id(
            db=db,
            variant_id=db_product_variant.id,
        )
    except Exception:
        await db.rollback()
        raise


@module.router.patch(
    "/cdr/sellers/{seller_id}/products/{product_id}/variants/{variant_id}/",
    status_code=204,
)
async def update_product_variant(
    seller_id: UUID,
    product_id: UUID,
    variant_id: UUID,
    product_variant: schemas_cdr.ProductVariantEdit,
    db: AsyncSession = Depends(get_db),
    user: models_users.CoreUser = Depends(is_user_a_member),
):
    """
    Edit a product variant.

    **User must be part of the seller's group to use this endpoint**
    """

    if not bool(product_variant.model_fields_set):
        raise HTTPException(
            status_code=400,
            detail="You must specify at least one field to update",
        )

    await is_user_in_a_seller_group(
        seller_id,
        user,
        db=db,
    )
    status = await get_core_data(schemas_cdr.Status, db)
    db_product = await check_request_consistency(
        db=db,
        seller_id=seller_id,
        product_id=product_id,
        variant_id=variant_id,
    )
    if product_variant.model_fields_set != {
        "enabled",
    }:
        if status.status in [
            CdrStatus.onsite,
            CdrStatus.closed,
        ] or (
            db_product
            and status.status == CdrStatus.online
            and db_product.available_online
        ):
            # We allow to update the enabled field even if CDR is onsite or closed
            raise HTTPException(
                status_code=403,
                detail="This product can't be edited now. Please try creating a new product.",
            )
    if (
        db_product
        and not db_product.related_membership
        and product_variant.related_membership_added_duration
    ):
        raise HTTPException(
            status_code=403,
            detail="This product has no related membership. You can't specify a membership duration.",
        )
    try:
        await cruds_cdr.update_product_variant(
            variant_id=variant_id,
            product_variant=product_variant,
            db=db,
        )
        if product_variant.allowed_curriculum is not None:
            await cruds_cdr.delete_allowed_curriculums(db=db, variant_id=variant_id)
            for c in product_variant.allowed_curriculum:
                cruds_cdr.create_allowed_curriculum(
                    db,
                    models_cdr.AllowedCurriculum(
                        product_variant_id=variant_id,
                        curriculum_id=c,
                    ),
                )
        await db.commit()
    except Exception:
        await db.rollback()
        raise


@module.router.delete(
    "/cdr/sellers/{seller_id}/products/{product_id}/variants/{variant_id}/",
    status_code=204,
)
async def delete_product_variant(
    seller_id: UUID,
    product_id: UUID,
    variant_id: UUID,
    db: AsyncSession = Depends(get_db),
    user: models_users.CoreUser = Depends(is_user_a_member),
):
    """
    Delete a product variant.

    **User must be part of the seller's group to use this endpoint**
    """
    await is_user_in_a_seller_group(
        seller_id,
        user,
        db=db,
    )
    status = await get_core_data(schemas_cdr.Status, db)
    db_product = await check_request_consistency(
        db=db,
        seller_id=seller_id,
        product_id=product_id,
        variant_id=variant_id,
    )
    if status.status in [
        CdrStatus.onsite,
        CdrStatus.closed,
    ] or (
        db_product and status.status == CdrStatus.online and db_product.available_online
    ):
        raise HTTPException(
            status_code=403,
            detail="You can't delete a product once CDR has started.",
        )
    try:
        await cruds_cdr.delete_product_variant(
            variant_id=variant_id,
            db=db,
        )
        await db.commit()
    except Exception:
        await db.rollback()
        raise


@module.router.get(
    "/cdr/sellers/{seller_id}/documents/",
    response_model=list[schemas_cdr.DocumentComplete],
    status_code=200,
)
async def get_seller_documents(
    seller_id: UUID,
    db: AsyncSession = Depends(get_db),
    user: models_users.CoreUser = Depends(is_user_a_member),
):
    """
    Get a seller's documents.

    **User must be part of the seller's group to use this endpoint**
    """
    await is_user_in_a_seller_group(
        seller_id,
        user,
        db=db,
    )
    return await cruds_cdr.get_documents_by_seller_id(db, seller_id=seller_id)


@module.router.get(
    "/cdr/documents/",
    response_model=list[schemas_cdr.DocumentComplete],
    status_code=200,
)
async def get_all_sellers_documents(
    db: AsyncSession = Depends(get_db),
    user: models_users.CoreUser = Depends(is_user_a_member),
):
    """
    Get a seller's documents.

    **User must be part of a seller's group to use this endpoint**
    """
    sellers = await cruds_cdr.get_sellers_by_group_ids(
        db,
        [x.id for x in user.groups],
    )
    if not (sellers or is_user_member_of_any_group(user, [GroupType.admin_cdr])):
        raise HTTPException(
            status_code=403,
            detail="You must be a seller to get all documents.",
        )

    return await cruds_cdr.get_all_documents(db)


@module.router.post(
    "/cdr/sellers/{seller_id}/documents/",
    response_model=schemas_cdr.DocumentComplete,
    status_code=201,
)
async def create_document(
    seller_id: UUID,
    document: schemas_cdr.DocumentBase,
    db: AsyncSession = Depends(get_db),
    user: models_users.CoreUser = Depends(is_user_a_member),
):
    """
    Create a document.

    **User must be part of the seller's group to use this endpoint**
    """
    await is_user_in_a_seller_group(seller_id=seller_id, user=user, db=db)
    status = await get_core_data(schemas_cdr.Status, db)
    if status.status == CdrStatus.closed:
        raise HTTPException(
            status_code=403,
            detail="CDR is closed. You can't add a new document.",
        )
    await check_request_consistency(db=db, seller_id=seller_id)
    db_document = models_cdr.Document(
        id=uuid4(),
        seller_id=seller_id,
        name=document.name,
    )
    try:
        cruds_cdr.create_document(db, db_document)
        await db.commit()
    except Exception:
        await db.rollback()
        raise
    else:
        return db_document


@module.router.delete(
    "/cdr/sellers/{seller_id}/documents/{document_id}/",
    status_code=204,
)
async def delete_document(
    seller_id: UUID,
    document_id: UUID,
    db: AsyncSession = Depends(get_db),
    user: models_users.CoreUser = Depends(is_user_a_member),
):
    """
    Delete a document.

    **User must be part of the seller's group to use this endpoint**
    """
    await is_user_in_a_seller_group(seller_id=seller_id, user=user, db=db)
    await check_request_consistency(db=db, seller_id=seller_id, document_id=document_id)
    if await cruds_cdr.get_document_constraints_by_document_id(
        db=db,
        document_id=document_id,
    ):
        raise HTTPException(
            status_code=403,
            detail="You can't delete a document that is a constraint for a product.",
        )
    try:
        await cruds_cdr.delete_document(
            document_id=document_id,
            db=db,
        )
        await db.commit()
    except Exception:
        await db.rollback()
        raise


@module.router.get(
    "/cdr/users/{user_id}/purchases/",
    response_model=list[schemas_cdr.PurchaseReturn],
    status_code=200,
)
async def get_purchases_by_user_id(
    user_id: str,
    db: AsyncSession = Depends(get_db),
    user: models_users.CoreUser = Depends(is_user()),
):
    """
    Get a user's purchases.

    **User must get his own purchases or be CDR Admin to use this endpoint**
    """
    if not (
        user_id == user.id or is_user_member_of_any_group(user, [GroupType.admin_cdr])
    ):
        raise HTTPException(
            status_code=403,
            detail="You're not allowed to see other users purchases.",
        )
    purchases = await cruds_cdr.get_purchases_by_user_id(db=db, user_id=user_id)
    result = []
    for purchase in purchases:
        product_variant = await cruds_cdr.get_product_variant_by_id(
            db=db,
            variant_id=purchase.product_variant_id,
        )
        if product_variant:
            product = await cruds_cdr.get_product_by_id(
                db=db,
                product_id=product_variant.product_id,
            )
            if product:
                seller = await cruds_cdr.get_seller_by_id(
                    db=db,
                    seller_id=product.seller_id,
                )
                if seller:
                    result.append(
                        schemas_cdr.PurchaseReturn(
                            user_id=purchase.user_id,
                            product_variant_id=purchase.product_variant_id,
                            validated=purchase.validated,
                            purchased_on=purchase.purchased_on,
                            quantity=purchase.quantity,
                            price=product_variant.price,
                            product=schemas_cdr.ProductComplete(
                                id=product.id,
                                seller_id=product.seller_id,
                                name_fr=product.name_fr,
                                name_en=product.name_en,
                                available_online=product.available_online,
                                description_fr=product.description_fr,
                                description_en=product.description_en,
                                related_membership=schemas_memberships.MembershipSimple(
                                    id=product.related_membership.id,
                                    name=product.related_membership.name,
<<<<<<< HEAD
                                    group_id=product.related_membership.group_id,
=======
                                    manager_group_id=product.related_membership.manager_group_id,
>>>>>>> 001b352a
                                )
                                if product.related_membership
                                else None,
                            ),
                            seller=schemas_cdr.SellerComplete(
                                id=seller.id,
                                name=seller.name,
                                group_id=seller.group_id,
                                order=seller.order,
                            ),
                        ),
                    )
    return result


@module.router.get(
    "/cdr/me/purchases/",
    response_model=list[schemas_cdr.PurchaseReturn],
    status_code=200,
)
async def get_my_purchases(
    db: AsyncSession = Depends(get_db),
    user: models_users.CoreUser = Depends(is_user()),
):
    return await get_purchases_by_user_id(user.id, db, user)


@module.router.get(
    "/cdr/sellers/{seller_id}/users/{user_id}/purchases/",
    response_model=list[schemas_cdr.PurchaseReturn],
    status_code=200,
)
async def get_purchases_by_user_id_by_seller_id(
    seller_id: UUID,
    user_id: str,
    db: AsyncSession = Depends(get_db),
    user: models_users.CoreUser = Depends(is_user()),
):
    """
    Get a user's purchases.

    **User must get his own purchases or be part of the seller's group to use this endpoint**
    """
    if user_id != user.id:
        await is_user_in_a_seller_group(seller_id=seller_id, user=user, db=db)

    purchases = await cruds_cdr.get_purchases_by_user_id_by_seller_id(
        db=db,
        user_id=user_id,
        seller_id=seller_id,
    )
    result = []
    for purchase in purchases:
        product_variant = await cruds_cdr.get_product_variant_by_id(
            db=db,
            variant_id=purchase.product_variant_id,
        )
        if product_variant:
            product = await cruds_cdr.get_product_by_id(
                db=db,
                product_id=product_variant.product_id,
            )
            if product:
                seller = await cruds_cdr.get_seller_by_id(
                    db=db,
                    seller_id=product.seller_id,
                )
                if seller:
                    result.append(
                        schemas_cdr.PurchaseReturn(
                            user_id=purchase.user_id,
                            product_variant_id=purchase.product_variant_id,
                            validated=purchase.validated,
                            purchased_on=purchase.purchased_on,
                            quantity=purchase.quantity,
                            price=product_variant.price,
                            product=schemas_cdr.ProductComplete(
                                id=product.id,
                                seller_id=product.seller_id,
                                name_fr=product.name_fr,
                                name_en=product.name_en,
                                available_online=product.available_online,
                                description_fr=product.description_fr,
                                description_en=product.description_en,
                                related_membership=schemas_memberships.MembershipSimple(
                                    id=product.related_membership.id,
                                    name=product.related_membership.name,
<<<<<<< HEAD
                                    group_id=product.related_membership.group_id,
=======
                                    manager_group_id=product.related_membership.manager_group_id,
>>>>>>> 001b352a
                                )
                                if product.related_membership
                                else None,
                            ),
                            seller=schemas_cdr.SellerComplete(
                                id=seller.id,
                                name=seller.name,
                                group_id=seller.group_id,
                                order=seller.order,
                            ),
                        ),
                    )
    return result


@module.router.post(
    "/cdr/users/{user_id}/purchases/{product_variant_id}/",
    response_model=schemas_cdr.PurchaseComplete,
    status_code=201,
)
async def create_purchase(
    user_id: str,
    product_variant_id: UUID,
    purchase: schemas_cdr.PurchaseBase,
    db: AsyncSession = Depends(get_db),
    user: models_users.CoreUser = Depends(is_user()),
):
    """
    Create a purchase.

    **User must create a purchase for themself and for an online available product or be part of the seller's group to use this endpoint**
    """
    status = await get_core_data(schemas_cdr.Status, db)
    if status.status in [CdrStatus.pending, CdrStatus.closed]:
        raise HTTPException(
            status_code=403,
            detail="CDR is closed.",
        )
    product_variant = await cruds_cdr.get_product_variant_by_id(
        db=db,
        variant_id=product_variant_id,
    )
    if not product_variant:
        raise HTTPException(
            status_code=404,
            detail="Invalid product_variant_id",
        )
    product = await cruds_cdr.get_product_by_id(
        db=db,
        product_id=product_variant.product_id,
    )
    if not product:
        raise HTTPException(
            status_code=404,
            detail="Invalid product.",
        )
    if not (user_id == user.id and product.available_online):
        await is_user_in_a_seller_group(product.seller_id, user=user, db=db)

    existing_db_purchase = await cruds_cdr.get_purchase_by_id(
        db=db,
        user_id=user_id,
        product_variant_id=product_variant_id,
    )

    db_purchase = models_cdr.Purchase(
        user_id=user_id,
        product_variant_id=product_variant_id,
        validated=False,
        quantity=purchase.quantity,
        purchased_on=datetime.now(UTC),
    )
    db_action = models_cdr.CdrAction(
        id=uuid4(),
        user_id=user.id,
        subject_id=db_purchase.user_id,
        action_type=CdrLogActionType.purchase_add,
        action=str(db_purchase.__dict__),
        timestamp=datetime.now(UTC),
    )
    if existing_db_purchase:
        try:
            await cruds_cdr.update_purchase(
                db=db,
                user_id=user_id,
                product_variant_id=product_variant_id,
                purchase=purchase,
            )
            cruds_cdr.create_action(db, db_action)
            await db.commit()
        except Exception:
            await db.rollback()
            raise
        else:
            return db_purchase

    try:
        cruds_cdr.create_purchase(db, db_purchase)
        cruds_cdr.create_action(db, db_action)
        await db.commit()
    except Exception:
        await db.rollback()
        raise
    else:
        return db_purchase


async def remove_existing_membership(
    existing_membership: schemas_memberships.UserMembershipComplete,
    product_variant: models_cdr.ProductVariant,
    db: AsyncSession,
):
    if product_variant.related_membership_added_duration:
        if (
            existing_membership.end_date
            - product_variant.related_membership_added_duration
            <= existing_membership.start_date
        ):
            await cruds_memberships.delete_user_membership(
                db=db,
                user_membership_id=existing_membership.id,
            )
        else:
            await cruds_memberships.update_user_membership(
                db=db,
                user_membership_id=existing_membership.id,
                user_membership_edit=schemas_memberships.UserMembershipEdit(
                    end_date=existing_membership.end_date
                    - product_variant.related_membership_added_duration,
                ),
            )


async def add_membership(
    memberships: Sequence[schemas_memberships.UserMembershipComplete],
    user_id: str,
    product_related_membership_id: UUID,
    product_variant: models_cdr.ProductVariant,
    db: AsyncSession,
):
    if product_variant.related_membership_added_duration:
        existing_membership = next(
            (
                m
                for m in memberships
                if m.association_membership_id == product_related_membership_id
            ),
            None,
        )
        if existing_membership:
            await cruds_memberships.update_user_membership(
                db=db,
                user_membership_id=existing_membership.id,
                user_membership_edit=schemas_memberships.UserMembershipEdit(
                    end_date=existing_membership.end_date
                    + product_variant.related_membership_added_duration,
                ),
            )
        else:
            cruds_memberships.create_user_membership(
                db=db,
                user_membership=schemas_memberships.UserMembershipSimple(
                    id=uuid4(),
                    user_id=user_id,
                    association_membership_id=product_related_membership_id,
                    start_date=date(datetime.now(tz=UTC).date().year, 9, 1),
                    end_date=date(datetime.now(tz=UTC).date().year, 9, 1)
                    + product_variant.related_membership_added_duration,
                ),
            )


@module.router.patch(
    "/cdr/users/{user_id}/purchases/{product_variant_id}/validated/",
    status_code=204,
)
async def mark_purchase_as_validated(
    user_id: str,
    product_variant_id: UUID,
    validated: bool,
    db: AsyncSession = Depends(get_db),
    user: models_users.CoreUser = Depends(is_user_in(GroupType.admin_cdr)),
):
    """
    Validate a purchase.

    **User must be CDR Admin to use this endpoint**
    """
    db_purchase = await cruds_cdr.get_purchase_by_id(
        db=db,
        user_id=user_id,
        product_variant_id=product_variant_id,
    )
    if not db_purchase:
        raise HTTPException(
            status_code=404,
            detail="Invalid purchase",
        )

    product_variant = await cruds_cdr.get_product_variant_by_id(
        db=db,
        variant_id=product_variant_id,
    )
    if not product_variant:
        raise HTTPException(
            status_code=404,
            detail="Invalid product_variant_id",
        )
    product = await cruds_cdr.get_product_by_id(
        db=db,
        product_id=product_variant.product_id,
    )
    if not product:
        raise HTTPException(
            status_code=404,
            detail="Invalid product.",
        )
    if validated:
        memberships = await cruds_memberships.get_user_memberships_by_user_id(
            db=db,
            user_id=user_id,
            minimal_end_date=date(datetime.now(UTC).year, 9, 5),
        )
        for product_constraint in product.product_constraints:
            purchases = await cruds_cdr.get_purchases_by_ids(
                db=db,
                user_id=user_id,
                product_variant_id=[
                    variant.id for variant in product_constraint.variants
                ],
            )
            if not purchases:
                if product_constraint.related_membership:
                    if product_constraint.related_membership not in [
                        m.association_membership_id for m in memberships
                    ]:
                        raise HTTPException(
                            status_code=403,
                            detail=f"Product constraint {product_constraint.name_fr} not satisfied.",
                        )
                else:
                    raise HTTPException(
                        status_code=403,
                        detail=f"Product constraint {product_constraint.name_fr} not satisfied.",
                    )
        for document_constraint in product.document_constraints:
            signature = await cruds_cdr.get_signature_by_id(
                db=db,
                user_id=user_id,
                document_id=document_constraint.id,
            )
            if not signature:
                raise HTTPException(
                    status_code=403,
                    detail=f"Document signature constraint {document_constraint.name} not satisfied.",
                )
        if product.related_membership:
            await add_membership(
                memberships=memberships,
                user_id=user_id,
                product_related_membership_id=product.related_membership.id,
                product_variant=product_variant,
                db=db,
            )
        for ticketgen in product.tickets:
            ticket = models_cdr.Ticket(
                id=uuid4(),
                secret=uuid4(),
                name=ticketgen.name,
                generator_id=ticketgen.id,
                product_variant_id=product_variant.id,
                user_id=user_id,
                scan_left=ticketgen.max_use,
                tags="",
                expiration=ticketgen.expiration,
            )
            cruds_cdr.create_ticket(db=db, ticket=ticket)
    else:
        if product.related_membership:
            memberships = await cruds_memberships.get_user_memberships_by_user_id(
                db=db,
                user_id=user_id,
                minimal_end_date=date(datetime.now(UTC).year, 9, 5),
            )
            existing_membership = next(
                (
                    m
                    for m in memberships
                    if m.association_membership_id == product.related_membership
                ),
                None,
            )
            if existing_membership:
                await remove_existing_membership(
                    existing_membership=existing_membership,
                    product_variant=product_variant,
                    db=db,
                )

        if product.tickets:
            await cruds_cdr.delete_ticket_of_user(
                db=db,
                user_id=user_id,
                product_variant_id=product_variant_id,
            )
    await cruds_cdr.mark_purchase_as_validated(
        db=db,
        user_id=user_id,
        product_variant_id=product_variant_id,
        validated=validated,
    )
    try:
        await db.commit()
    except Exception:
        await db.rollback()
        raise
    else:
        return db_purchase


@module.router.delete(
    "/cdr/users/{user_id}/purchases/{product_variant_id}/",
    status_code=204,
)
async def delete_purchase(
    user_id: str,
    product_variant_id: UUID,
    db: AsyncSession = Depends(get_db),
    user: models_users.CoreUser = Depends(is_user()),
):
    """
    Delete a purchase.

    **User must create a purchase for themself and for an online available product or be part of the seller's group to use this endpoint**
    """
    product_variant = await cruds_cdr.get_product_variant_by_id(
        db=db,
        variant_id=product_variant_id,
    )
    if not product_variant:
        raise HTTPException(
            status_code=404,
            detail="Invalid product_variant_id",
        )
    product = await cruds_cdr.get_product_by_id(
        db=db,
        product_id=product_variant.product_id,
    )
    if not product:
        raise HTTPException(
            status_code=404,
            detail="Invalid product.",
        )
    if not (user_id == user.id and product.available_online):
        await is_user_in_a_seller_group(product.seller_id, user=user, db=db)

    db_purchase = await cruds_cdr.get_purchase_by_id(
        user_id=user_id,
        product_variant_id=product_variant_id,
        db=db,
    )
    if not db_purchase:
        raise HTTPException(
            status_code=404,
            detail="Invalid purchase_id",
        )
    if db_purchase.validated:
        raise HTTPException(
            status_code=403,
            detail="You can't remove a validated purchase",
        )

    # Check if a validated purchase depends on this purchase
    user_purchases = await cruds_cdr.get_purchases_by_user_id(db=db, user_id=user_id)
    for purchase in user_purchases:
        if purchase.validated:
            purchased_product = await cruds_cdr.get_product_by_id(
                db=db,
                product_id=purchase.product_variant.product_id,
            )
            if purchased_product:
                if product in purchased_product.product_constraints:
                    memberships = (
                        await cruds_memberships.get_user_memberships_by_user_id(
                            db=db,
                            user_id=user_id,
                            minimal_end_date=date(datetime.now(UTC).year, 9, 5),
                        )
                    )
                    all_possible_purchases = await cruds_cdr.get_purchases_by_ids(
                        db=db,
                        user_id=user_id,
                        product_variant_id=[variant.id for variant in product.variants],
                    )
                    if all_possible_purchases:
                        all_possible_purchases = list(all_possible_purchases)
                        all_possible_purchases.remove(db_purchase)
                        if not all_possible_purchases:
                            if product.related_membership:
                                if product.related_membership not in [
                                    m.association_membership_id for m in memberships
                                ]:
                                    raise HTTPException(
                                        status_code=403,
                                        detail="You can't delete this purchase as a validated purchase depends on it.",
                                    )
                            else:
                                raise HTTPException(
                                    status_code=403,
                                    detail="You can't delete this purchase as a validated purchase depends on it.",
                                )

    db_action = models_cdr.CdrAction(
        id=uuid4(),
        user_id=user.id,
        subject_id=db_purchase.user_id,
        action_type=CdrLogActionType.purchase_delete,
        action=str(db_purchase.__dict__),
        timestamp=datetime.now(UTC),
    )
    try:
        await cruds_cdr.delete_purchase(
            user_id=user_id,
            product_variant_id=product_variant_id,
            db=db,
            product_id=product.id,
        )
        cruds_cdr.create_action(db, db_action)
        await db.commit()
    except Exception:
        await db.rollback()
        raise


@module.router.get(
    "/cdr/users/{user_id}/signatures/",
    response_model=list[schemas_cdr.SignatureComplete],
    status_code=200,
)
async def get_signatures_by_user_id(
    user_id: str,
    db: AsyncSession = Depends(get_db),
    user: models_users.CoreUser = Depends(is_user()),
):
    """
    Get a user's signatures.

    **User must get his own signatures or be CDR Admin to use this endpoint**
    """
    if not (
        user_id == user.id or is_user_member_of_any_group(user, [GroupType.admin_cdr])
    ):
        raise HTTPException(
            status_code=403,
            detail="You're not allowed to see other users signatures.",
        )
    return await cruds_cdr.get_signatures_by_user_id(db=db, user_id=user_id)


@module.router.get(
    "/cdr/sellers/{seller_id}/users/{user_id}/signatures/",
    response_model=list[schemas_cdr.SignatureComplete],
    status_code=200,
)
async def get_signatures_by_user_id_by_seller_id(
    seller_id: UUID,
    user_id: str,
    db: AsyncSession = Depends(get_db),
    user: models_users.CoreUser = Depends(is_user()),
):
    """
    Get a user's signatures for a single seller.

    **User must get his own signatures or be part of the seller's group to use this endpoint**
    """
    if user_id != user.id:
        await is_user_in_a_seller_group(seller_id=seller_id, user=user, db=db)

    return await cruds_cdr.get_signatures_by_user_id_by_seller_id(
        db=db,
        user_id=user_id,
        seller_id=seller_id,
    )


@module.router.post(
    "/cdr/users/{user_id}/signatures/{document_id}/",
    response_model=schemas_cdr.SignatureComplete,
    status_code=201,
)
async def create_signature(
    user_id: str,
    document_id: UUID,
    signature: schemas_cdr.SignatureBase,
    db: AsyncSession = Depends(get_db),
    user: models_users.CoreUser = Depends(is_user()),
):
    """
    Create a signature.

    **User must sign numerically or be part of the seller's group to use this endpoint**
    """
    status = await get_core_data(schemas_cdr.Status, db)
    if status.status == CdrStatus.pending:
        raise HTTPException(
            status_code=403,
            detail="CDR hasn't started yet.",
        )
    document = await cruds_cdr.get_document_by_id(
        db=db,
        document_id=document_id,
    )
    if not document:
        raise HTTPException(
            status_code=404,
            detail="Invalid document_id",
        )
    sellers = await cruds_cdr.get_sellers(db)

    sellers_groups = [str(seller.group_id) for seller in sellers]
    sellers_groups.append(GroupType.admin_cdr)
    if not (
        (
            user_id == user.id
            and signature.signature_type == DocumentSignatureType.numeric
        )
        or is_user_member_of_any_group(user=user, allowed_groups=sellers_groups)
    ):
        raise HTTPException(
            status_code=403,
            detail="You're not allowed to make this signature.",
        )
    if (
        signature.signature_type == DocumentSignatureType.numeric
        and not signature.numeric_signature_id
    ):
        raise HTTPException(
            status_code=403,
            detail="Numeric signature must include signature id.",
        )
    db_signature = models_cdr.Signature(
        user_id=user_id,
        document_id=document_id,
        signature_type=signature.signature_type,
        numeric_signature_id=signature.numeric_signature_id,
    )
    try:
        cruds_cdr.create_signature(db, db_signature)
        await db.commit()
    except Exception:
        await db.rollback()
        raise
    else:
        return db_signature


@module.router.delete(
    "/cdr/users/{user_id}/signatures/{document_id}/",
    status_code=204,
)
async def delete_signature(
    user_id: str,
    document_id: UUID,
    db: AsyncSession = Depends(get_db),
    user: models_users.CoreUser = Depends(is_user_in(GroupType.admin_cdr)),
):
    """
    Delete a signature.

    **User must be CDR Admin to use this endpoint**
    """
    db_signature = await cruds_cdr.get_signature_by_id(
        user_id=user_id,
        document_id=document_id,
        db=db,
    )
    if not db_signature:
        raise HTTPException(
            status_code=404,
            detail="Invalid signature",
        )
    try:
        await cruds_cdr.delete_signature(
            user_id=user_id,
            document_id=document_id,
            db=db,
        )
        await db.commit()
    except Exception:
        await db.rollback()
        raise


@module.router.get(
    "/cdr/curriculums/",
    response_model=list[schemas_cdr.CurriculumComplete],
    status_code=200,
)
async def get_curriculums(
    db: AsyncSession = Depends(get_db),
    user: models_users.CoreUser = Depends(is_user()),
):
    """
    Get all curriculums.

    **User be authenticated to use this endpoint**
    """
    return await cruds_cdr.get_curriculums(db)


@module.router.post(
    "/cdr/curriculums/",
    response_model=schemas_cdr.CurriculumComplete,
    status_code=201,
)
async def create_curriculum(
    curriculum: schemas_cdr.CurriculumBase,
    db: AsyncSession = Depends(get_db),
    user: models_users.CoreUser = Depends(is_user_in(GroupType.admin_cdr)),
):
    """
    Create a curriculum.

    **User must be CDR Admin to use this endpoint**
    """
    status = await get_core_data(schemas_cdr.Status, db)
    if status.status == CdrStatus.closed:
        raise HTTPException(
            status_code=403,
            detail="CDR is closed. You can't add a new curriculum.",
        )
    db_curriculum = models_cdr.Curriculum(
        id=uuid4(),
        name=curriculum.name,
    )
    try:
        cruds_cdr.create_curriculum(db, db_curriculum)
        await db.commit()
    except Exception:
        await db.rollback()
        raise
    else:
        return db_curriculum


@module.router.delete(
    "/cdr/curriculums/{curriculum_id}/",
    status_code=204,
)
async def delete_curriculum(
    curriculum_id: UUID,
    db: AsyncSession = Depends(get_db),
    user: models_users.CoreUser = Depends(is_user_in(GroupType.admin_cdr)),
):
    """
    Delete a curriculum.

    **User must be CDR Admin to use this endpoint**
    """
    db_curriculum = await cruds_cdr.get_curriculum_by_id(
        curriculum_id=curriculum_id,
        db=db,
    )
    if not db_curriculum:
        raise HTTPException(
            status_code=404,
            detail="Invalid curriculum_id",
        )
    try:
        await cruds_cdr.delete_curriculum(
            curriculum_id=curriculum_id,
            db=db,
        )
        await db.commit()
    except Exception:
        await db.rollback()
        raise


@module.router.post(
    "/cdr/users/{user_id}/curriculums/{curriculum_id}/",
    status_code=201,
)
async def create_curriculum_membership(
    user_id: str,
    curriculum_id: UUID,
    db: AsyncSession = Depends(get_db),
    user: models_users.CoreUser = Depends(is_user()),
    ws_manager: WebsocketConnectionManager = Depends(get_websocket_connection_manager),
):
    """
    Add a curriculum to a user.

    **User must add a curriculum to themself or be CDR Admin to use this endpoint**
    """
    if not (
        user_id == user.id or is_user_member_of_any_group(user, [GroupType.admin_cdr])
    ):
        raise HTTPException(
            status_code=403,
            detail="You can't remove a curriculum to another user.",
        )

    wanted_curriculum = await cruds_cdr.get_curriculum_by_id(
        db=db,
        curriculum_id=curriculum_id,
    )
    if not wanted_curriculum:
        raise HTTPException(
            status_code=404,
            detail="Invalid curriculum_id",
        )
    db_user = await get_user_by_id(db=db, user_id=user_id)
    if not db_user:
        raise HTTPException(
            status_code=404,
            detail="User not found.",
        )
    curriculum = await cruds_cdr.get_curriculum_by_user_id(db=db, user_id=user_id)
    if curriculum:
        purchases = await cruds_cdr.get_purchases_by_user_id(db=db, user_id=user_id)
        if purchases:
            raise HTTPException(
                status_code=403,
                detail="You can't edit this curriculum if user has purchases.",
            )
        try:
            await cruds_cdr.delete_curriculum_membership(
                db=db,
                user_id=user_id,
                curriculum_id=curriculum.curriculum_id,
            )
            await db.commit()
        except Exception:
            await db.rollback()
            raise
    curriculum_membership = models_cdr.CurriculumMembership(
        user_id=user_id,
        curriculum_id=curriculum_id,
    )
    try:
        cruds_cdr.create_curriculum_membership(
            db=db,
            curriculum_membership=curriculum_membership,
        )
        await db.commit()
    except Exception:
        await db.rollback()
        raise

    cdr_status = await get_core_data(schemas_cdr.Status, db)
    if cdr_status.status == CdrStatus.onsite:
        try:
            await ws_manager.send_message_to_room(
                message=schemas_cdr.NewUserWSMessageModel(
                    data=schemas_cdr.CdrUser(
                        account_type=db_user.account_type,
                        school_id=db_user.school_id,
                        curriculum=schemas_cdr.CurriculumComplete(
                            id=wanted_curriculum.id,
                            name=wanted_curriculum.name,
                        ),
                        promo=db_user.promo,
                        email=db_user.email,
                        birthday=db_user.birthday,
                        phone=db_user.phone,
                        floor=db_user.floor,
                        id=db_user.id,
                        name=db_user.name,
                        firstname=db_user.firstname,
                        nickname=db_user.nickname,
                    ),
                ),
                room_id=HyperionWebsocketsRoom.CDR,
            )
        except Exception:
            hyperion_error_logger.exception(
                f"Error while sending a message to the room {HyperionWebsocketsRoom.CDR}",
            )


@module.router.patch(
    "/cdr/users/{user_id}/curriculums/{curriculum_id}/",
    status_code=204,
)
async def update_curriculum_membership(
    user_id: str,
    curriculum_id: UUID,
    db: AsyncSession = Depends(get_db),
    user: models_users.CoreUser = Depends(is_user()),
    ws_manager: WebsocketConnectionManager = Depends(get_websocket_connection_manager),
):
    """
    Update a curriculum membership.

    **User must add a curriculum to themself or be CDR Admin to use this endpoint**
    """
    if not (
        user_id == user.id or is_user_member_of_any_group(user, [GroupType.admin_cdr])
    ):
        raise HTTPException(
            status_code=403,
            detail="You can't remove a curriculum to another user.",
        )
    db_user = await get_user_by_id(db=db, user_id=user_id)
    if not db_user:
        raise HTTPException(
            status_code=404,
            detail="User not found.",
        )
    curriculum = await cruds_cdr.get_curriculum_by_id(
        db=db,
        curriculum_id=curriculum_id,
    )
    if not curriculum:
        raise HTTPException(
            status_code=404,
            detail="Invalid curriculum_id",
        )
    try:
        await cruds_cdr.update_curriculum_membership(
            db=db,
            user_id=user_id,
            curriculum_id=curriculum_id,
        )
        await db.commit()
    except Exception:
        await db.rollback()
        raise

    cdr_status = await get_core_data(schemas_cdr.Status, db)
    if cdr_status.status == CdrStatus.onsite:
        try:
            await ws_manager.send_message_to_room(
                message=schemas_cdr.UpdateUserWSMessageModel(
                    data=schemas_cdr.CdrUser(
                        account_type=db_user.account_type,
                        school_id=db_user.school_id,
                        curriculum=schemas_cdr.CurriculumComplete(
                            id=curriculum.id,
                            name=curriculum.name,
                        ),
                        promo=db_user.promo,
                        email=db_user.email,
                        birthday=db_user.birthday,
                        phone=db_user.phone,
                        floor=db_user.floor,
                        id=db_user.id,
                        name=db_user.name,
                        firstname=db_user.firstname,
                        nickname=db_user.nickname,
                    ),
                ),
                room_id=HyperionWebsocketsRoom.CDR,
            )
        except Exception:
            hyperion_error_logger.exception(
                f"Error while sending a message to the room {HyperionWebsocketsRoom.CDR}",
            )


@module.router.delete(
    "/cdr/users/{user_id}/curriculums/{curriculum_id}/",
    status_code=204,
)
async def delete_curriculum_membership(
    user_id: str,
    curriculum_id: UUID,
    db: AsyncSession = Depends(get_db),
    user: models_users.CoreUser = Depends(is_user()),
    ws_manager: WebsocketConnectionManager = Depends(get_websocket_connection_manager),
):
    """
    Remove a curriculum from a user.

    **User must add a curriculum to themself or be CDR Admin to use this endpoint**
    """
    membership = await cruds_cdr.get_curriculum_by_id(
        db=db,
        curriculum_id=curriculum_id,
    )
    if not membership:
        raise HTTPException(
            status_code=404,
            detail="Invalid curriculum_id",
        )
    if not (
        user_id == user.id or is_user_member_of_any_group(user, [GroupType.admin_cdr])
    ):
        raise HTTPException(
            status_code=403,
            detail="You can't remove a curriculum to another user.",
        )
    db_user = await get_user_by_id(db=db, user_id=user_id)
    if not db_user:
        raise HTTPException(
            status_code=404,
            detail="User not found.",
        )
    try:
        await cruds_cdr.delete_curriculum_membership(
            db=db,
            user_id=user_id,
            curriculum_id=curriculum_id,
        )
        await db.commit()
    except Exception:
        await db.rollback()
        raise

    cdr_status = await get_core_data(schemas_cdr.Status, db)
    if cdr_status.status == CdrStatus.onsite:
        try:
            await ws_manager.send_message_to_room(
                message=schemas_cdr.UpdateUserWSMessageModel(
                    data=schemas_cdr.CdrUser(
                        account_type=db_user.account_type,
                        school_id=db_user.school_id,
                        curriculum=None,
                        promo=db_user.promo,
                        email=db_user.email,
                        birthday=db_user.birthday,
                        phone=db_user.phone,
                        floor=db_user.floor,
                        id=db_user.id,
                        name=db_user.name,
                        firstname=db_user.firstname,
                        nickname=db_user.nickname,
                    ),
                ),
                room_id=HyperionWebsocketsRoom.CDR,
            )
        except Exception:
            hyperion_error_logger.exception(
                f"Error while sending a message to the room {HyperionWebsocketsRoom.CDR}",
            )


@module.router.get(
    "/cdr/users/{user_id}/payments/",
    response_model=list[schemas_cdr.PaymentComplete],
    status_code=200,
)
async def get_payments_by_user_id(
    user_id: str,
    db: AsyncSession = Depends(get_db),
    user: models_users.CoreUser = Depends(is_user()),
):
    """
    Get a user's payments.

    **User must get his own payments or be CDR Admin to use this endpoint**
    """
    if not (
        user_id == user.id or is_user_member_of_any_group(user, [GroupType.admin_cdr])
    ):
        raise HTTPException(
            status_code=403,
            detail="You're not allowed to see other users payments.",
        )
    return await cruds_cdr.get_payments_by_user_id(db=db, user_id=user_id)


@module.router.post(
    "/cdr/users/{user_id}/payments/",
    response_model=schemas_cdr.PaymentComplete,
    status_code=201,
)
async def create_payment(
    user_id: str,
    payment: schemas_cdr.PaymentBase,
    db: AsyncSession = Depends(get_db),
    user: models_users.CoreUser = Depends(is_user_in(GroupType.admin_cdr)),
):
    """
    Create a payment.

    **User must be CDR Admin to use this endpoint**
    """
    status = await get_core_data(schemas_cdr.Status, db)
    if status.status == CdrStatus.pending:
        raise HTTPException(
            status_code=403,
            detail="CDR hasn't started yet.",
        )
    db_payment = models_cdr.Payment(
        id=uuid4(),
        user_id=user_id,
        total=payment.total,
        payment_type=payment.payment_type,
    )
    db_action = models_cdr.CdrAction(
        id=uuid4(),
        user_id=user.id,
        subject_id=user_id,
        action_type=CdrLogActionType.payment_add,
        action=str(db_payment.__dict__),
        timestamp=datetime.now(UTC),
    )
    try:
        cruds_cdr.create_payment(db, db_payment)
        cruds_cdr.create_action(db, db_action)
        await db.commit()
    except Exception:
        await db.rollback()
        raise
    else:
        return db_payment


@module.router.delete(
    "/cdr/users/{user_id}/payments/{payment_id}/",
    status_code=204,
)
async def delete_payment(
    user_id: str,
    payment_id: UUID,
    db: AsyncSession = Depends(get_db),
    user: models_users.CoreUser = Depends(is_user_in(GroupType.admin_cdr)),
):
    """
    Remove a payment.

    **User must be CDR Admin to use this endpoint**
    """
    db_payment = await cruds_cdr.get_payment_by_id(
        payment_id=payment_id,
        db=db,
    )
    if not db_payment:
        raise HTTPException(
            status_code=404,
            detail="Invalid payment_id",
        )
    if db_payment.user_id != user_id:
        raise HTTPException(
            status_code=403,
            detail="user_id and payment are not related.",
        )
    db_action = models_cdr.CdrAction(
        id=uuid4(),
        user_id=user.id,
        subject_id=user_id,
        action_type=CdrLogActionType.payment_delete,
        action=str(db_payment.__dict__),
        timestamp=datetime.now(UTC),
    )
    try:
        await cruds_cdr.delete_payment(
            payment_id=payment_id,
            db=db,
        )
        cruds_cdr.create_action(db, db_action)
        await db.commit()
    except Exception:
        await db.rollback()
        raise


@module.router.post(
    "/cdr/pay/",
    response_model=schemas_cdr.PaymentUrl,
    status_code=200,
)
async def get_payment_url(
    db: AsyncSession = Depends(get_db),
    user: models_users.CoreUser = Depends(is_user()),
    settings: Settings = Depends(get_settings),
    payment_tool: PaymentTool = Depends(get_payment_tool),
):
    """
    Get payment url
    """
    if settings.HELLOASSO_SLUG is None:
        raise MissingHelloAssoSlugError("HELLOASSO_SLUG")

    purchases = await cruds_cdr.get_purchases_by_user_id(db=db, user_id=user.id)
    payments = await cruds_cdr.get_payments_by_user_id(db=db, user_id=user.id)

    purchases_total = sum(
        purchase.product_variant.price * purchase.quantity for purchase in purchases
    )
    payments_total = sum(payment.total for payment in payments)

    amount = purchases_total - payments_total

    if amount < 100:
        raise HTTPException(
            status_code=403,
            detail="Please give an amount in cents, greater than 1€.",
        )
    user_schema = schemas_users.CoreUser(
        account_type=user.account_type,
        school_id=user.school_id,
        email=user.email,
        birthday=user.birthday,
        promo=user.promo,
        floor=user.floor,
        phone=user.phone,
        created_on=user.created_on,
        groups=[
            schemas_groups.CoreGroupSimple(
                id=group.id,
                name=group.name,
                description=group.description,
            )
            for group in user.groups
        ],
        id=user.id,
        name=user.name,
        firstname=user.firstname,
        nickname=user.nickname,
    )
    checkout = await payment_tool.init_checkout(
        module=module.root,
        helloasso_slug=settings.HELLOASSO_SLUG,
        checkout_amount=amount,
        checkout_name="Chaine de rentrée",
        redirection_uri=settings.CDR_PAYMENT_REDIRECTION_URL or "",
        payer_user=user_schema,
        db=db,
    )
    hyperion_error_logger.info(f"CDR: Logging Checkout id {checkout.id}")
    cruds_cdr.create_checkout(
        db=db,
        checkout=models_cdr.Checkout(
            id=uuid4(),
            user_id=user.id,
            checkout_id=checkout.id,
        ),
    )
    try:
        await db.commit()
    except Exception:
        await db.rollback()
        raise
    return schemas_cdr.PaymentUrl(
        url=checkout.payment_url,
    )


@module.router.get(
    "/cdr/status/",
    response_model=schemas_cdr.Status,
    status_code=200,
)
async def get_status(
    db: AsyncSession = Depends(get_db),
    user: models_users.CoreUser = Depends(is_user()),
):
    return await get_core_data(schemas_cdr.Status, db)


@module.router.patch(
    "/cdr/status/",
    status_code=204,
)
async def update_status(
    status: schemas_cdr.Status,
    db: AsyncSession = Depends(get_db),
    user: models_users.CoreUser = Depends(is_user_in(GroupType.admin_cdr)),
):
    current_status = await get_core_data(schemas_cdr.Status, db)
    match status.status:
        case CdrStatus.pending:
            if current_status.status != CdrStatus.closed:
                raise HTTPException(
                    status_code=403,
                    detail="To set the status as pending, previous Cdr must be closed.",
                )
        case CdrStatus.online:
            if current_status.status != CdrStatus.pending:
                raise HTTPException(
                    status_code=403,
                    detail="To set the status as online, previous status must be pending.",
                )
        case CdrStatus.onsite:
            if current_status.status != CdrStatus.online:
                raise HTTPException(
                    status_code=403,
                    detail="To set the status as onsite, previous status must be online.",
                )
        case CdrStatus.closed:
            if current_status.status != CdrStatus.onsite:
                raise HTTPException(
                    status_code=403,
                    detail="To set the status as closed, previous status must be onsite.",
                )
    await set_core_data(status, db)


@module.router.get(
    "/cdr/users/me/tickets/",
    response_model=list[schemas_cdr.Ticket],
    status_code=200,
)
async def get_my_tickets(
    db: AsyncSession = Depends(get_db),
    user: models_users.CoreUser = Depends(is_user()),
):
    return await cruds_cdr.get_tickets_of_user(db=db, user_id=user.id)


@module.router.get(
    "/cdr/users/{user_id}/tickets/",
    response_model=list[schemas_cdr.Ticket],
    status_code=200,
)
async def get_tickets_of_user(
    user_id: str,
    db: AsyncSession = Depends(get_db),
    user: models_users.CoreUser = Depends(is_user()),
):
    if not (
        is_user_member_of_any_group(user, [GroupType.admin_cdr]) or user_id == user.id
    ):
        raise HTTPException(
            status_code=403,
            detail="You can't get another user tickets.",
        )
    return await cruds_cdr.get_tickets_of_user(db=db, user_id=user_id)


@module.router.get(
    "/cdr/users/me/tickets/{ticket_id}/secret/",
    response_model=schemas_cdr.TicketSecret,
    status_code=200,
)
async def get_ticket_secret(
    ticket_id: UUID,
    db: AsyncSession = Depends(get_db),
    user: models_users.CoreUser = Depends(is_user()),
):
    ticket = await cruds_cdr.get_ticket(db=db, ticket_id=ticket_id)
    if not ticket:
        raise HTTPException(
            status_code=404,
            detail="Ticket not found.",
        )
    if ticket.user_id != user.id:
        raise HTTPException(
            status_code=403,
            detail="You can't get another user ticket secret.",
        )
    return schemas_cdr.TicketSecret(qr_code_secret=ticket.secret)


@module.router.get(
    "/cdr/sellers/{seller_id}/products/{product_id}/tickets/{generator_id}/{secret}/",
    response_model=schemas_cdr.Ticket,
    status_code=200,
)
async def get_ticket_by_secret(
    seller_id: UUID,
    product_id: UUID,
    generator_id: UUID,
    secret: UUID,
    db: AsyncSession = Depends(get_db),
    user: models_users.CoreUser = Depends(is_user_a_member),
):
    product = await check_request_consistency(
        db=db,
        seller_id=seller_id,
        product_id=product_id,
    )
    if not product:
        raise HTTPException(
            status_code=404,
            detail="Product not found.",
        )
    await is_user_in_a_seller_group(seller_id=seller_id, user=user, db=db)
    ticket_generator = await cruds_cdr.get_ticket_generator(
        db=db,
        ticket_generator_id=generator_id,
    )
    if not ticket_generator:
        raise HTTPException(
            status_code=404,
            detail="Ticket generator not found.",
        )
    if ticket_generator.product_id != product_id:
        raise HTTPException(
            status_code=404,
            detail="This Ticket generator is not related to this product.",
        )
    ticket = await cruds_cdr.get_ticket_by_secret(db=db, secret=secret)
    if not ticket:
        raise HTTPException(
            status_code=404,
            detail="Ticket not found.",
        )
    if ticket.generator_id != generator_id:
        raise HTTPException(
            status_code=404,
            detail="This Ticket is not related to this product.",
        )
    return ticket


@module.router.patch(
    "/cdr/sellers/{seller_id}/products/{product_id}/tickets/{generator_id}/{secret}/",
    status_code=204,
)
async def scan_ticket(
    seller_id: UUID,
    product_id: UUID,
    generator_id: UUID,
    secret: UUID,
    ticket_data: schemas_cdr.TicketScan,
    db: AsyncSession = Depends(get_db),
    user: models_users.CoreUser = Depends(is_user_a_member),
):
    product = await check_request_consistency(
        db=db,
        seller_id=seller_id,
        product_id=product_id,
    )
    if not product:
        raise HTTPException(
            status_code=404,
            detail="Product not found.",
        )
    await is_user_in_a_seller_group(seller_id=seller_id, user=user, db=db)
    ticket_generator = await cruds_cdr.get_ticket_generator(
        db=db,
        ticket_generator_id=generator_id,
    )
    if not ticket_generator:
        raise HTTPException(
            status_code=404,
            detail="Ticket generator not found.",
        )
    if ticket_generator.product_id != product_id:
        raise HTTPException(
            status_code=404,
            detail="This Ticket generator is not related to this product.",
        )
    ticket = await cruds_cdr.get_ticket_by_secret(db=db, secret=secret)
    if not ticket:
        raise HTTPException(
            status_code=404,
            detail="Ticket not found.",
        )
    if ticket.generator_id != generator_id:
        raise HTTPException(
            status_code=404,
            detail="This Ticket is not related to this product.",
        )
    if ticket.scan_left <= 0:
        raise HTTPException(
            status_code=403,
            detail="This ticket has already been used for the maximum amount.",
        )
    if ticket.expiration < datetime.now(tz=UTC):
        raise HTTPException(
            status_code=403,
            detail="This ticket has expired.",
        )
    try:
        await cruds_cdr.scan_ticket(
            db=db,
            ticket_id=ticket.id,
            scan=ticket.scan_left - 1,
            tags=ticket.tags + "," + ticket_data.tag
            if ticket.tags != ""
            else ticket_data.tag,
        )
        await db.commit()
    except Exception:
        await db.rollback()
        raise


@module.router.get(
    "/cdr/sellers/{seller_id}/products/{product_id}/tickets/{generator_id}/lists/{tag}/",
    response_model=list[schemas_users.CoreUserSimple],
    status_code=200,
)
async def get_users_by_tag(
    seller_id: UUID,
    product_id: UUID,
    generator_id: UUID,
    tag: str,
    db: AsyncSession = Depends(get_db),
    user: models_users.CoreUser = Depends(is_user_a_member),
):
    product = await check_request_consistency(
        db=db,
        seller_id=seller_id,
        product_id=product_id,
    )
    if not product:
        raise HTTPException(
            status_code=404,
            detail="Product not found.",
        )
    ticket_generator = await cruds_cdr.get_ticket_generator(
        db=db,
        ticket_generator_id=generator_id,
    )
    if not ticket_generator:
        raise HTTPException(
            status_code=404,
            detail="Ticket generator not found.",
        )
    if ticket_generator.product_id != product_id:
        raise HTTPException(
            status_code=404,
            detail="This Ticket generator is not related to this product.",
        )

    tickets = await cruds_cdr.get_tickets_by_tag(
        db=db,
        generator_id=generator_id,
        tag=tag,
    )

    return [ticket.user for ticket in tickets]


@module.router.get(
    "/cdr/sellers/{seller_id}/products/{product_id}/tags/{generator_id}/",
    response_model=list[str],
    status_code=200,
)
async def get_tags_of_ticket(
    seller_id: UUID,
    product_id: UUID,
    generator_id: UUID,
    db: AsyncSession = Depends(get_db),
    user: models_users.CoreUser = Depends(is_user_a_member),
):
    product = await check_request_consistency(
        db=db,
        seller_id=seller_id,
        product_id=product_id,
    )
    if not product:
        raise HTTPException(
            status_code=404,
            detail="Product not found.",
        )
    ticket_generator = await cruds_cdr.get_ticket_generator(
        db=db,
        ticket_generator_id=generator_id,
    )
    if not ticket_generator:
        raise HTTPException(
            status_code=404,
            detail="Ticket generator not found.",
        )
    if ticket_generator.product_id != product_id:
        raise HTTPException(
            status_code=404,
            detail="This Ticket generator is not related to this product.",
        )

    tickets = await cruds_cdr.get_tickets_by_generator(db=db, generator_id=generator_id)

    tags = set()
    for ticket in tickets:
        for tag in ticket.tags.split(","):
            tags.add(tag)
    return list(tags)


@module.router.post(
    "/cdr/sellers/{seller_id}/products/{product_id}/tickets/",
    status_code=201,
    response_model=schemas_cdr.ProductComplete,
)
async def generate_ticket_for_product(
    seller_id: UUID,
    product_id: UUID,
    ticket_data: schemas_cdr.GenerateTicketBase,
    db: AsyncSession = Depends(get_db),
    user: models_users.CoreUser = Depends(is_user_a_member),
):
    await is_user_in_a_seller_group(seller_id=seller_id, user=user, db=db)
    product = await check_request_consistency(
        db=db,
        seller_id=seller_id,
        product_id=product_id,
    )
    if not product:
        raise HTTPException(
            status_code=404,
            detail="Product not found.",
        )
    ticketgen = models_cdr.TicketGenerator(
        id=uuid4(),
        product_id=product_id,
        name=ticket_data.name,
        max_use=ticket_data.max_use,
        expiration=ticket_data.expiration,
    )
    cruds_cdr.create_ticket_generator(db=db, ticket=ticketgen)

    validated_purchases = await cruds_cdr.get_product_validated_purchases(
        db=db,
        product_id=ticketgen.product_id,
    )
    for purchase in validated_purchases:
        ticket = models_cdr.Ticket(
            id=uuid4(),
            secret=uuid4(),
            name=ticketgen.name,
            generator_id=ticketgen.id,
            product_variant_id=purchase.product_variant_id,
            user_id=purchase.user_id,
            scan_left=ticketgen.max_use,
            tags="",
            expiration=ticketgen.expiration,
        )
        cruds_cdr.create_ticket(db=db, ticket=ticket)
    try:
        await db.commit()
        return await cruds_cdr.get_product_by_id(db=db, product_id=product_id)
    except Exception:
        await db.rollback()
        raise


@module.router.delete(
    "/cdr/sellers/{seller_id}/products/{product_id}/tickets/{ticket_generator_id}",
    status_code=204,
)
async def delete_ticket_generator_for_product(
    seller_id: UUID,
    product_id: UUID,
    ticket_generator_id: UUID,
    db: AsyncSession = Depends(get_db),
    user: models_users.CoreUser = Depends(is_user_a_member),
):
    await is_user_in_a_seller_group(seller_id=seller_id, user=user, db=db)
    product = await check_request_consistency(
        db=db,
        seller_id=seller_id,
        product_id=product_id,
    )
    if not product:
        raise HTTPException(
            status_code=404,
            detail="Product not found.",
        )
    ticketgen = await cruds_cdr.get_ticket_generator(
        db=db,
        ticket_generator_id=ticket_generator_id,
    )
    if not ticketgen:
        raise HTTPException(
            status_code=404,
            detail="Product Ticket not found.",
        )
    await cruds_cdr.delete_ticket_generator(
        db=db,
        ticket_generator_id=ticket_generator_id,
    )
    await cruds_cdr.delete_product_generated_tickets(
        db=db,
        ticket_generator_id=ticket_generator_id,
    )
    try:
        await db.commit()
    except Exception:
        await db.rollback()
        raise


@module.router.get(
    "/cdr/sellers/{seller_id}/products/{product_id}/data/",
    response_model=list[schemas_cdr.CustomDataFieldComplete],
    status_code=200,
)
async def get_custom_data_fields(
    seller_id: UUID,
    product_id: UUID,
    db: AsyncSession = Depends(get_db),
    user: models_users.CoreUser = Depends(is_user_a_member),
):
    await is_user_in_a_seller_group(
        seller_id,
        user,
        db=db,
    )
    await check_request_consistency(db=db, seller_id=seller_id, product_id=product_id)
    return await cruds_cdr.get_product_customdata_fields(db=db, product_id=product_id)


@module.router.post(
    "/cdr/sellers/{seller_id}/products/{product_id}/data/",
    response_model=schemas_cdr.CustomDataFieldComplete,
    status_code=201,
)
async def create_custom_data_field(
    seller_id: UUID,
    product_id: UUID,
    custom_data_field: schemas_cdr.CustomDataFieldBase,
    db: AsyncSession = Depends(get_db),
    user: models_users.CoreUser = Depends(is_user_a_member),
):
    await is_user_in_a_seller_group(
        seller_id,
        user,
        db=db,
    )
    await check_request_consistency(db=db, seller_id=seller_id, product_id=product_id)
    db_data = models_cdr.CustomDataField(
        id=uuid4(),
        product_id=product_id,
        name=custom_data_field.name,
    )
    try:
        cruds_cdr.create_customdata_field(db, db_data)
        await db.commit()
    except Exception:
        await db.rollback()
        raise
    else:
        return db_data


@module.router.delete(
    "/cdr/sellers/{seller_id}/products/{product_id}/data/{field_id}/",
    status_code=204,
)
async def delete_customdata_field(
    seller_id: UUID,
    product_id: UUID,
    field_id: UUID,
    db: AsyncSession = Depends(get_db),
    user: models_users.CoreUser = Depends(is_user_a_member),
):
    await is_user_in_a_seller_group(
        seller_id,
        user,
        db=db,
    )
    await check_request_consistency(db=db, seller_id=seller_id, product_id=product_id)
    db_field = await cruds_cdr.get_customdata_field(db=db, field_id=field_id)
    if db_field is None:
        raise HTTPException(
            status_code=404,
            detail="Field not found.",
        )
    if db_field.product_id != product_id:
        raise HTTPException(
            status_code=403,
            detail="Field does not belong to this product.",
        )
    try:
        await cruds_cdr.delete_customdata_field(
            field_id=field_id,
            db=db,
        )
        await db.commit()
    except Exception:
        await db.rollback()
        raise


@module.router.get(
    "/cdr/sellers/{seller_id}/products/{product_id}/users/{user_id}/data/{field_id}/",
    response_model=schemas_cdr.CustomDataComplete,
    status_code=200,
)
async def get_customdata(
    seller_id: UUID,
    product_id: UUID,
    user_id: str,
    field_id: UUID,
    db: AsyncSession = Depends(get_db),
    user: models_users.CoreUser = Depends(is_user_a_member),
):
    await is_user_in_a_seller_group(
        seller_id,
        user,
        db=db,
    )
    await check_request_consistency(db=db, seller_id=seller_id, product_id=product_id)
    db_data = await cruds_cdr.get_customdata(db=db, field_id=field_id, user_id=user_id)
    if db_data is None:
        raise HTTPException(
            status_code=404,
            detail="Field Data not found.",
        )

    return db_data


@module.router.post(
    "/cdr/sellers/{seller_id}/products/{product_id}/users/{user_id}/data/{field_id}/",
    response_model=schemas_cdr.CustomDataComplete,
    status_code=201,
)
async def create_custom_data(
    seller_id: UUID,
    product_id: UUID,
    user_id: str,
    field_id: UUID,
    custom_data: schemas_cdr.CustomDataBase,
    db: AsyncSession = Depends(get_db),
    user: models_users.CoreUser = Depends(is_user_a_member),
):
    await is_user_in_a_seller_group(
        seller_id,
        user,
        db=db,
    )
    await check_request_consistency(db=db, seller_id=seller_id, product_id=product_id)
    db_field = await cruds_cdr.get_customdata_field(db=db, field_id=field_id)
    if db_field is None:
        raise HTTPException(
            status_code=404,
            detail="Field not found.",
        )
    if db_field.product_id != product_id:
        raise HTTPException(
            status_code=403,
            detail="Field does not belong to this product.",
        )
    db_data = models_cdr.CustomData(
        user_id=user_id,
        field_id=field_id,
        value=custom_data.value,
    )
    try:
        cruds_cdr.create_customdata(db, db_data)
        await db.commit()
    except Exception:
        await db.rollback()
        raise
    else:
        return await cruds_cdr.get_customdata(db=db, field_id=field_id, user_id=user_id)


@module.router.patch(
    "/cdr/sellers/{seller_id}/products/{product_id}/users/{user_id}/data/{field_id}/",
    status_code=204,
)
async def update_custom_data(
    seller_id: UUID,
    product_id: UUID,
    user_id: str,
    field_id: UUID,
    custom_data: schemas_cdr.CustomDataBase,
    db: AsyncSession = Depends(get_db),
    user: models_users.CoreUser = Depends(is_user_a_member),
):
    await is_user_in_a_seller_group(
        seller_id,
        user,
        db=db,
    )
    await check_request_consistency(db=db, seller_id=seller_id, product_id=product_id)
    db_data = await cruds_cdr.get_customdata(db=db, field_id=field_id, user_id=user_id)
    if db_data is None:
        raise HTTPException(
            status_code=404,
            detail="Field Data not found.",
        )
    if db_data.field.product_id != product_id:
        raise HTTPException(
            status_code=403,
            detail="Field does not belong to this product.",
        )
    try:
        await cruds_cdr.update_customdata(
            db,
            field_id=field_id,
            user_id=user_id,
            value=custom_data.value,
        )
        await db.commit()
    except Exception:
        await db.rollback()
        raise


@module.router.delete(
    "/cdr/sellers/{seller_id}/products/{product_id}/users/{user_id}/data/{field_id}/",
    status_code=204,
)
async def delete_customdata(
    seller_id: UUID,
    product_id: UUID,
    user_id: str,
    field_id: UUID,
    db: AsyncSession = Depends(get_db),
    user: models_users.CoreUser = Depends(is_user_a_member),
):
    await is_user_in_a_seller_group(
        seller_id,
        user,
        db=db,
    )
    await check_request_consistency(db=db, seller_id=seller_id, product_id=product_id)
    db_data = await cruds_cdr.get_customdata(db=db, field_id=field_id, user_id=user_id)
    if db_data is None:
        raise HTTPException(
            status_code=404,
            detail="Field Data not found.",
        )
    if db_data.field.product_id != product_id:
        raise HTTPException(
            status_code=403,
            detail="Field does not belong to this product.",
        )
    try:
        await cruds_cdr.delete_customdata(
            field_id=field_id,
            user_id=user_id,
            db=db,
        )
        await db.commit()
    except Exception:
        await db.rollback()
        raise


@module.router.websocket("/cdr/users/ws")
async def websocket_endpoint(
    websocket: WebSocket,
    ws_manager: WebsocketConnectionManager = Depends(get_websocket_connection_manager),
    db: AsyncSession = Depends(get_unsafe_db),
    settings: Settings = Depends(get_settings),
):
    await ws_manager.manage_websocket(
        websocket=websocket,
        settings=settings,
        room=HyperionWebsocketsRoom.CDR,
        db=db,
    )<|MERGE_RESOLUTION|>--- conflicted
+++ resolved
@@ -43,10 +43,6 @@
     is_user_in_a_seller_group,
     validate_payment,
 )
-<<<<<<< HEAD
-from app.types.exceptions import MissingHelloAssoSlugError
-=======
->>>>>>> 001b352a
 from app.types.module import Module
 from app.types.websocket import (
     HyperionWebsocketsRoom,
@@ -1327,11 +1323,7 @@
                                 related_membership=schemas_memberships.MembershipSimple(
                                     id=product.related_membership.id,
                                     name=product.related_membership.name,
-<<<<<<< HEAD
-                                    group_id=product.related_membership.group_id,
-=======
                                     manager_group_id=product.related_membership.manager_group_id,
->>>>>>> 001b352a
                                 )
                                 if product.related_membership
                                 else None,
@@ -1419,11 +1411,7 @@
                                 related_membership=schemas_memberships.MembershipSimple(
                                     id=product.related_membership.id,
                                     name=product.related_membership.name,
-<<<<<<< HEAD
-                                    group_id=product.related_membership.group_id,
-=======
                                     manager_group_id=product.related_membership.manager_group_id,
->>>>>>> 001b352a
                                 )
                                 if product.related_membership
                                 else None,
