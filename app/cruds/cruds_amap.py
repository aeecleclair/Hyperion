"""File defining the functions called by the endpoints, making queries to the table using the models"""


from sqlalchemy import delete, select, update
from sqlalchemy.exc import IntegrityError
from sqlalchemy.ext.asyncio import AsyncSession
from sqlalchemy.orm import selectinload

from app.cruds import cruds_users
from app.models import models_amap
from app.schemas import schemas_amap


async def get_products(db: AsyncSession) -> list[models_amap.Product]:
    """Return all products from database"""

    result = await db.execute(select(models_amap.Product))
    return result.scalars().all()


async def create_product(
    product: models_amap.Product,
    db: AsyncSession,
) -> models_amap.Product:
    """Create a new product in database and return it"""

    db.add(product)
    try:
        await db.commit()
        return product
    except IntegrityError:
        await db.rollback()
        raise ValueError("This name is already used")


async def get_product_by_id(
    product_id: str,
    db: AsyncSession,
) -> models_amap.Product | None:
    result = await db.execute(
        select(models_amap.Product).where(models_amap.Product.id == product_id)
    )
    return result.scalars().first()


async def edit_product(
    product_id: str,
    product_update: schemas_amap.ProductEdit,
    db: AsyncSession,
):
    await db.execute(
        update(models_amap.Product)
        .where(models_amap.Product.id == product_id)
        .values(**product_update.dict(exclude_none=True))
    )
    await db.commit()


async def is_product_used(
    db: AsyncSession,
    product_id: str,
) -> bool:
    result = await db.execute(
        select(models_amap.AmapDeliveryContent).where(
            models_amap.AmapDeliveryContent.product_id == product_id
        )
    )
    return result.scalars().all() != []


async def delete_product(
    db: AsyncSession,
    product_id: str,
):
    """Delete a product from database by id"""

    await db.execute(
        delete(models_amap.Product).where(models_amap.Product.id == product_id)
    )
    await db.commit()


async def get_deliveries(
    db: AsyncSession,
) -> list[models_amap.Delivery]:
    """Return all deliveries from database"""
    result = await db.execute(
        select(models_amap.Delivery).options(
            selectinload(models_amap.Delivery.products)
        )
    )
    return result.scalars().all()


async def get_delivery_by_id(
    db: AsyncSession,
    delivery_id: str,
) -> models_amap.Delivery | None:
    result = await db.execute(
        select(models_amap.Delivery)
        .where(models_amap.Delivery.id == delivery_id)
        .options(selectinload(models_amap.Delivery.products))
    )
    return result.scalars().first()


async def create_delivery(
    delivery: schemas_amap.DeliveryComplete,
    db: AsyncSession,
) -> models_amap.Delivery:
    """Create a new delivery in database and return it"""
    products_ids = delivery.products_ids
    products = []
    for id in products_ids:
        res = await db.execute(
            select(models_amap.Product).where(models_amap.Product.id == id)
        )
        p = res.scalars().first()
        if p is not None:
            products.append(p)
    db_delivery = models_amap.Delivery(
        id=delivery.id,
        delivery_date=delivery.delivery_date,
        products=products,
        locked=delivery.locked,
    )
    db.add(db_delivery)
    try:
        await db.commit()
        return db_delivery
    except IntegrityError:
        await db.rollback()
        raise ValueError(
            "A Delivery is already planned on that day. Consider editing this one."
        )


async def delete_delivery(db: AsyncSession, delivery_id: str):
    """Delete a delivery from database by id"""

    await db.execute(
        delete(models_amap.Delivery).where(models_amap.Delivery.id == delivery_id)
    )
    await db.commit()


async def add_product_to_delivery(
    db: AsyncSession, link: schemas_amap.AddProductDelivery
):
    """Add a product to a delivery products list"""
    db_add = models_amap.AmapDeliveryContent(**link.dict())
    db.add(db_add)
    try:
        await db.commit()
    except IntegrityError:
        await db.rollback()
        raise ValueError("This product is already in this delivery")


async def remove_product_from_delivery(
    db: AsyncSession, product_id: str, delivery_id: str
):
    """Remove a product from a delivery products list"""

    await db.execute(
        delete(models_amap.AmapDeliveryContent).where(
            models_amap.AmapDeliveryContent.product_id == product_id
            and models_amap.AmapDeliveryContent.delivery_id == delivery_id
        )
    )
    await db.commit()


async def edit_delivery(
    db: AsyncSession, delivery_id: str, delivery: schemas_amap.DeliveryUpdate
):
    await db.execute(
        update(models_amap.Delivery)
        .where(models_amap.Delivery.id == delivery_id)
        .values(**delivery.dict(exclude_none=True))
    )
    await db.commit()


async def get_orders_from_delivery(
    db: AsyncSession, delivery_id: str
) -> list[models_amap.Order]:
    result = await db.execute(
        select(models_amap.Order)
        .where(models_amap.Order.delivery_id == delivery_id)
        .options(selectinload(models_amap.Order.products))
    )
    return result.scalars().all()


async def get_order_by_id(db: AsyncSession, order_id: str) -> models_amap.Order | None:
    result = await db.execute(
        select(models_amap.Order)
        .where(models_amap.Order.order_id == order_id)
        .options(selectinload(models_amap.Order.products))
    )
    return result.scalars().first()


async def get_quantities_of_order(db: AsyncSession, order_id: str) -> dict:
    result_db = await db.execute(
        select(models_amap.AmapOrderContent).where(
            models_amap.AmapOrderContent.order_id == order_id
        )
    )
    result = result_db.scalars().all()
    result_treated = {}
    for i in range(len(result)):
        result_treated[result[i].product_id] = result[i].quantity
    return result_treated


async def checkif_delivery_locked(db: AsyncSession, delivery_id: str) -> bool:
    delivery = await get_delivery_by_id(db=db, delivery_id=delivery_id)
    if delivery is not None:
        return delivery.locked
    else:
        return True


async def add_order_to_delivery(
    db: AsyncSession,
    order: schemas_amap.OrderComplete,
):
    delivery = await get_delivery_by_id(db=db, delivery_id=order.delivery_id)
    user = await cruds_users.get_user_by_id(db=db, user_id=order.user_id)
    products = []
    for p in order.products_ids:
        product = await get_product_by_id(db=db, product_id=p)
        if product is not None:
            products.append(product)
    if delivery is not None and user is not None:
        db_add = models_amap.Order(
            delivery=delivery,
            user=user,
            products=products,
            user_id=order.user_id,
            delivery_id=order.delivery_id,
            order_id=order.order_id,
            amount=order.amount,
            collection_slot=order.collection_slot,
            ordering_date=order.ordering_date,
            delivery_date=order.delivery_date,
        )

        db.add(db_add)
        try:
            await db.commit()
            for i in range(len(order.products_ids)):
                await db.execute(
                    update(models_amap.AmapOrderContent)
                    .where(
                        models_amap.AmapOrderContent.order_id == order.order_id,
                        models_amap.AmapOrderContent.product_id
                        == order.products_ids[i],
                    )
                    .values(quantity=order.products_quantity[i])
                )
                await db.commit()
        except IntegrityError:
            await db.rollback()
            raise ValueError("This product is already in this delivery")
    else:
        raise ValueError("Delivery or user not found.")


async def edit_order(db: AsyncSession, order: schemas_amap.OrderComplete):
    await db.execute(
        delete(models_amap.AmapOrderContent).where(
            models_amap.AmapOrderContent.order_id == order.order_id
        )
    )
    await db.commit()
    for i in range(len(order.products_ids)):
        db.add(
            models_amap.AmapOrderContent(
                order_id=order.order_id,
                product_id=order.products_ids[i],
                quantity=order.products_quantity[i],
            )
        )
        await db.commit()
    await db.execute(
        update(models_amap.Order)
        .where(models_amap.Order.order_id == order.order_id)
        .values(
            user_id=order.user_id,
            delivery_id=order.delivery_id,
            order_id=order.order_id,
            amount=order.amount,
            collection_slot=order.collection_slot,
            ordering_date=order.ordering_date,
            delivery_date=order.delivery_date,
        )
    )
    await db.commit()


async def remove_order(db: AsyncSession, order_id: str):
    await db.execute(
        delete(models_amap.Order).where(models_amap.Order.order_id == order_id)
    )
    await db.commit()


async def get_users_cash(db: AsyncSession) -> list[models_amap.Cash]:
    result = await db.execute(
        select(models_amap.Cash).options(selectinload(models_amap.Cash.user))
    )
    return result.scalars().all()


async def get_cash_by_id(db: AsyncSession, user_id: str) -> models_amap.Cash | None:
    result = await db.execute(
        select(models_amap.Cash)
        .where(models_amap.Cash.user_id == user_id)
        .options(selectinload(models_amap.Cash.user))
    )
    return result.scalars().first()


async def create_cash_of_user(
    db: AsyncSession, cash: schemas_amap.CashBase
) -> models_amap.Cash | None:
    db_add = models_amap.Cash(**cash.dict(exclude_none=True))
    db.add(db_add)
    try:
        await db.commit()
<<<<<<< HEAD
        return db_add
=======
        return cash
>>>>>>> 7337ff19
    except IntegrityError as err:
        await db.rollback()
        raise ValueError(err)


async def edit_cash_by_id(
    db: AsyncSession, user_id: str, balance: schemas_amap.CashEdit
):
    await db.execute(
        update(models_amap.Cash)
        .where(models_amap.Cash.user_id == user_id)
        .values(**balance.dict())
    )
    await db.commit()


async def get_orders_of_user(db: AsyncSession, user_id: str) -> list[models_amap.Order]:
    result = await db.execute(
        select(models_amap.Order)
        .where(models_amap.Order.user_id == user_id)
        .options(selectinload(models_amap.Order.products))
    )
    return result.scalars().all()<|MERGE_RESOLUTION|>--- conflicted
+++ resolved
@@ -325,17 +325,12 @@
 
 
 async def create_cash_of_user(
-    db: AsyncSession, cash: schemas_amap.CashBase
-) -> models_amap.Cash | None:
-    db_add = models_amap.Cash(**cash.dict(exclude_none=True))
-    db.add(db_add)
+    db: AsyncSession, cash: models_amap.Cash
+) -> models_amap.Cash:
+    db.add(cash)
     try:
         await db.commit()
-<<<<<<< HEAD
-        return db_add
-=======
         return cash
->>>>>>> 7337ff19
     except IntegrityError as err:
         await db.rollback()
         raise ValueError(err)
