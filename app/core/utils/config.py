--- conflicted
+++ resolved
@@ -212,16 +212,9 @@
 
     # Maximum wallet balance for MyECLPay in cents, we will prevent user from adding more money to their wallet if it will make their balance exceed this value
 
-<<<<<<< HEAD
     #############################
     # pyproject.toml parameters #
     #############################
-=======
-    # Hyperion follows Semantic Versioning
-    # https://semver.org/
-    HYPERION_VERSION: str = "4.4.2"
-    MINIMAL_TITAN_VERSION_CODE: int = 139
->>>>>>> 59aebc73
 
     @computed_field  # type: ignore[misc]
     @cached_property
@@ -391,19 +384,12 @@
         By calling them in this validator, we force their initialization during the instantiation of the class.
         This allow them to raise error on Hyperion startup if they are not correctly configured instead of creating an error on runtime.
         """
-<<<<<<< HEAD
-        self.HYPERION_VERSION  # noqa
-        self.MINIMAL_TITAN_VERSION_CODE  # noqa
-        self.KNOWN_AUTH_CLIENTS  # noqa
-        self.RSA_PRIVATE_KEY  # noqa
-        self.RSA_PUBLIC_KEY  # noqa
-        self.RSA_PUBLIC_JWK  # noqa
-=======
+        self.HYPERION_VERSION  # noqa: B018
+        self.MINIMAL_TITAN_VERSION_CODE  # noqa: B018
         self.KNOWN_AUTH_CLIENTS  # noqa: B018
         self.RSA_PRIVATE_KEY  # noqa: B018
         self.RSA_PUBLIC_KEY  # noqa: B018
         self.RSA_PUBLIC_JWK  # noqa: B018
->>>>>>> 59aebc73
 
         return self
 
