--- conflicted
+++ resolved
@@ -213,16 +213,9 @@
 
     # Maximum wallet balance for MyECLPay in cents, we will prevent user from adding more money to their wallet if it will make their balance exceed this value
 
-<<<<<<< HEAD
     #############################
     # pyproject.toml parameters #
     #############################
-=======
-    # Hyperion follows Semantic Versioning
-    # https://semver.org/
-    HYPERION_VERSION: str = "4.5.1"
-    MINIMAL_TITAN_VERSION_CODE: int = 139
->>>>>>> 3959662f
 
     @computed_field  # type: ignore[misc]
     @cached_property
