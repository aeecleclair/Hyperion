import base64
import logging
import urllib
import uuid
from datetime import UTC, datetime, timedelta
from pathlib import Path
from uuid import UUID

import calypsso
from fastapi import APIRouter, BackgroundTasks, Depends, HTTPException, Request
from fastapi.responses import RedirectResponse
from fastapi.templating import Jinja2Templates
from sqlalchemy.exc import IntegrityError
from sqlalchemy.ext.asyncio import AsyncSession

from app.core.groups.groups_type import GroupType
from app.core.memberships import schemas_memberships
from app.core.memberships.utils_memberships import (
    get_user_active_membership_to_association_membership,
)
from app.core.myeclpay import cruds_myeclpay, schemas_myeclpay
from app.core.myeclpay.integrity_myeclpay import (
    format_cancel_log,
    format_refund_log,
    format_transaction_log,
    format_transfer_log,
)
from app.core.myeclpay.models_myeclpay import Store, WalletDevice
from app.core.myeclpay.types_myeclpay import (
    HistoryType,
    TransactionStatus,
    TransactionType,
    TransferType,
    UnexpectedError,
    WalletDeviceStatus,
    WalletType,
)
from app.core.myeclpay.utils_myeclpay import (
    LATEST_TOS,
    MAX_TRANSACTION_TOTAL,
    QRCODE_EXPIRATION,
    is_user_latest_tos_signed,
    validate_transfer_callback,
    verify_signature,
)
from app.core.notification.schemas_notification import Message
from app.core.payment import cruds_payment, schemas_payment
from app.core.payment.payment_tool import PaymentTool
from app.core.users import cruds_users, schemas_users
from app.core.users.models_users import CoreUser
from app.core.utils import security
from app.core.utils.config import Settings
from app.dependencies import (
    get_db,
    get_mail_templates,
    get_notification_tool,
    get_payment_tool,
    get_request_id,
    get_settings,
    is_user,
    is_user_an_ecl_member,
    is_user_in,
)
from app.types import standard_responses
from app.types.exceptions import MissingHelloAssoSlugError
from app.types.module import CoreModule
from app.utils.communication.notifications import NotificationTool
from app.utils.mail.mailworker import send_email

router = APIRouter(tags=["MyECLPay"])

core_module = CoreModule(
    root="myeclpay",
    tag="MyECLPay",
    router=router,
    payment_callback=validate_transfer_callback,
)

templates = Jinja2Templates(directory="assets/templates")


hyperion_error_logger = logging.getLogger("hyperion.error")
hyperion_security_logger = logging.getLogger("hyperion.security")
hyperion_myeclpay_logger = logging.getLogger("hyperion.myeclpay")


@router.get(
    "/myeclpay/structures",
    status_code=200,
    response_model=list[schemas_myeclpay.Structure],
)
async def get_structures(
    db: AsyncSession = Depends(get_db),
    user: CoreUser = Depends(is_user()),
):
    """
    Get all structures.
    """
    return await cruds_myeclpay.get_structures(
        db=db,
    )


@router.post(
    "/myeclpay/structures",
    status_code=201,
    response_model=schemas_myeclpay.Structure,
)
async def create_structure(
    structure: schemas_myeclpay.StructureBase,
    db: AsyncSession = Depends(get_db),
    user: CoreUser = Depends(is_user_in(GroupType.admin)),
):
    """
    Create a new structure.

    A structure contains:
     - a name
     - an association membership id
     - a manager user id
     - a list of stores

    **The user must be an admin to use this endpoint**
    """
    db_user = await cruds_users.get_user_by_id(
        user_id=structure.manager_user_id,
        db=db,
    )
    if db_user is None:
        raise HTTPException(
            status_code=404,
            detail="Manager user does not exist",
        )
    structure_db = schemas_myeclpay.Structure(
        id=uuid.uuid4(),
        name=structure.name,
        association_membership_id=structure.association_membership_id,
        association_membership=None,
        manager_user_id=structure.manager_user_id,
        manager_user=schemas_users.CoreUserSimple(
            id=db_user.id,
            name=db_user.name,
            firstname=db_user.firstname,
            nickname=db_user.nickname,
            account_type=db_user.account_type,
            school_id=db_user.school_id,
        ),
    )
    await cruds_myeclpay.create_structure(
        structure=structure_db,
        db=db,
    )
    try:
        await db.commit()
    except IntegrityError:
        await db.rollback()
        raise

    return await cruds_myeclpay.get_structure_by_id(structure_db.id, db)


@router.patch(
    "/myeclpay/structures/{structure_id}",
    status_code=204,
)
async def update_structure(
    structure_id: UUID,
    structure_update: schemas_myeclpay.StructureUpdate,
    db: AsyncSession = Depends(get_db),
    user: CoreUser = Depends(is_user_in(GroupType.admin)),
):
    """
    Update a structure.

    **The user must be an admin to use this endpoint**
    """
    structure = await cruds_myeclpay.get_structure_by_id(
        structure_id=structure_id,
        db=db,
    )
    if structure is None:
        raise HTTPException(
            status_code=404,
            detail="Structure does not exist",
        )

    await cruds_myeclpay.update_structure(
        structure_id=structure_id,
        structure_update=structure_update,
        db=db,
    )

    try:
        await db.commit()
    except IntegrityError:
        await db.rollback()
        raise


@router.delete(
    "/myeclpay/structures/{structure_id}",
    status_code=204,
)
async def delete_structure(
    structure_id: UUID,
    db: AsyncSession = Depends(get_db),
    user: CoreUser = Depends(is_user_in(GroupType.admin)),
):
    """
    Delete a structure. Only structures without stores can be deleted.

    **The user must be an admin to use this endpoint**
    """
    stores = await cruds_myeclpay.get_stores_by_structure_id(
        structure_id=structure_id,
        db=db,
    )
    if stores:
        raise HTTPException(
            status_code=400,
            detail="Structure has stores",
        )

    await cruds_myeclpay.delete_structure(
        structure_id=structure_id,
        db=db,
    )

    try:
        await db.commit()
    except IntegrityError:
        await db.rollback()
        raise


@router.post(
    "/myeclpay/structures/{structure_id}/init-manager-transfer",
    status_code=201,
)
async def init_transfer_structure_manager(
    structure_id: UUID,
    transfer_info: schemas_myeclpay.StructureTranfert,
    background_tasks: BackgroundTasks,
    db: AsyncSession = Depends(get_db),
    user: CoreUser = Depends(is_user()),
    mail_templates: calypsso.MailTemplates = Depends(get_mail_templates),
    settings: Settings = Depends(get_settings),
):
    """
    Initiate the transfer of a structure to a new manager. The current manager will receive an email with a link to confirm the transfer.
    The link will only be valid for a limited time.

    **The user must be the manager for this structure**
    """
    structure = await cruds_myeclpay.get_structure_by_id(
        structure_id=structure_id,
        db=db,
    )
    if structure is None:
        raise HTTPException(
            status_code=404,
            detail="Structure does not exist",
        )
    if structure.manager_user_id != user.id:
        raise HTTPException(
            status_code=403,
            detail="User is not the manager for this structure",
        )

    # If a previous transfer request exists, delete it
    await cruds_myeclpay.delete_structure_manager_transfer_by_structure(
        structure_id=structure_id,
        db=db,
    )

    wanted_new_manager = await cruds_users.get_user_by_id(
        user_id=transfer_info.new_manager_user_id,
        db=db,
    )
    if wanted_new_manager is None:
        raise HTTPException(
            status_code=404,
            detail="New manager user does not exist",
        )

    confirmation_token = security.generate_token()

    await cruds_myeclpay.init_structure_manager_transfer(
        structure_id=structure_id,
        user_id=transfer_info.new_manager_user_id,
        confirmation_token=confirmation_token,
        valid_until=datetime.now(tz=UTC)
        + timedelta(minutes=settings.MYECLPAY_MANAGER_TRANSFER_TOKEN_EXPIRES_MINUTES),
        db=db,
    )

    confirmation_url = f"{settings.CLIENT_URL}myeclpay/structures/confirm-transfer?token={confirmation_token}"

    if settings.SMTP_ACTIVE:
        mail = mail_templates.get_mail_myeclpay_structure_transfer(
            confirmation_url=confirmation_url,
        )

        background_tasks.add_task(
            send_email,
            recipient=user.email,
            subject="MyECL - Confirm the structure manager transfer",
            content=mail,
            settings=settings,
        )
    else:
        hyperion_security_logger.info(
            f"You can confirm the transfer by clicking the following link: {confirmation_url}",
        )


@router.get(
    "/myeclpay/structures/confirm-manager-transfer",
    status_code=200,
)
async def confirm_structure_manager_transfer(
    token: str,
    db: AsyncSession = Depends(get_db),
):
    """
    Update a manager for an association

    The user must have initiated the update of the manager with `init_update_structure_manager`
    """

    request = await cruds_myeclpay.get_structure_manager_transfer_by_secret(
        confirmation_token=token,
        db=db,
    )
    if request is None:
        raise HTTPException(
            status_code=404,
            detail="Request does not exist",
        )

    if request.valid_until < datetime.now(UTC):
        raise HTTPException(
            status_code=400,
            detail="Request has expired",
        )

    await cruds_myeclpay.update_structure_manager(
        structure_id=request.structure_id,
        manager_user_id=request.user_id,
        db=db,
    )

    # We will add the new manager as a seller for all stores of the structure
    stores = await cruds_myeclpay.get_stores_by_structure_id(
        structure_id=request.structure_id,
        db=db,
    )
    sellers = await cruds_myeclpay.get_sellers_by_user_id(
        user_id=request.user_id,
        db=db,
    )
    sellers_store_ids = [seller.store_id for seller in sellers]
    for store in stores:
        if store.id not in sellers_store_ids:
            await cruds_myeclpay.create_seller(
                user_id=request.user_id,
                store_id=store.id,
                can_bank=True,
                can_see_history=True,
                can_cancel=True,
                can_manage_sellers=True,
                db=db,
            )
        else:
            await cruds_myeclpay.update_seller(
                seller_user_id=request.user_id,
                store_id=store.id,
                seller_update=schemas_myeclpay.SellerUpdate(
                    can_bank=True,
                    can_see_history=True,
                    can_cancel=True,
                    can_manage_sellers=True,
                ),
                db=db,
            )
    await db.commit()


@router.post(
    "/myeclpay/structures/{structure_id}/stores",
    status_code=201,
    response_model=schemas_myeclpay.Store,
)
async def create_store(
    structure_id: UUID,
    store: schemas_myeclpay.StoreBase,
    db: AsyncSession = Depends(get_db),
    user: CoreUser = Depends(is_user()),
):
    """
    Create a store. The structure manager will be added as a seller for the store.

    Stores name should be unique, as an user need to be able to identify a store by its name.

    **The user must be the manager for this structure**
    """
    structure = await cruds_myeclpay.get_structure_by_id(
        structure_id=structure_id,
        db=db,
    )
    if structure is None:
        raise HTTPException(
            status_code=404,
            detail="Structure does not exist",
        )
    if structure.manager_user_id != user.id:
        raise HTTPException(
            status_code=403,
            detail="User is not the manager for this structure",
        )

    existing_store_with_name = await cruds_myeclpay.get_store_by_name(
        name=store.name,
        db=db,
    )
    if existing_store_with_name is not None:
        raise HTTPException(
            status_code=400,
            detail="Store with this name already exists in this structure",
        )

    # Create new wallet for store
    wallet_id = uuid.uuid4()
    await cruds_myeclpay.create_wallet(
        wallet_id=wallet_id,
        wallet_type=WalletType.STORE,
        balance=0,
        db=db,
    )
    # Create new store
    store_db = Store(
        id=uuid.uuid4(),
        name=store.name,
        structure_id=structure_id,
        wallet_id=wallet_id,
    )
    await cruds_myeclpay.create_store(
        store=store_db,
        db=db,
    )
    await db.commit()

    # Add manager as an full right seller for the store
    await cruds_myeclpay.create_seller(
        user_id=user.id,
        store_id=store_db.id,
        can_bank=True,
        can_see_history=True,
        can_cancel=True,
        can_manage_sellers=True,
        db=db,
    )

    try:
        await db.commit()
    except IntegrityError:
        await db.rollback()
        raise

    return schemas_myeclpay.Store(
        id=store_db.id,
        name=store_db.name,
        structure_id=store_db.structure_id,
        wallet_id=store_db.wallet_id,
        structure=structure,
    )


@router.get(
    "/myeclpay/stores/{store_id}/history",
    status_code=200,
    response_model=list[schemas_myeclpay.History],
)
async def get_store_history(
    store_id: UUID,
    db: AsyncSession = Depends(get_db),
    user: CoreUser = Depends(is_user()),
):
    """
    Get all transactions for the store.

    **The user must be authorized to see the store history**
    """
    store = await cruds_myeclpay.get_store(
        store_id=store_id,
        db=db,
    )
    if store is None:
        raise HTTPException(
            status_code=404,
            detail="Store does not exist",
        )

    seller = await cruds_myeclpay.get_seller(
        user_id=user.id,
        store_id=store_id,
        db=db,
    )
    if seller is None or not seller.can_see_history:
        raise HTTPException(
            status_code=403,
            detail="User is not authorized to see the store history",
        )

    transactions = await cruds_myeclpay.get_transactions_by_wallet_id(
        wallet_id=store.wallet_id,
        db=db,
    )
    history = []
    for transaction in transactions:
        history_refund: schemas_myeclpay.HistoryRefund | None = None
        if transaction.refund is not None:
            history_refund = schemas_myeclpay.HistoryRefund(
                total=transaction.refund.total,
                creation=transaction.refund.creation,
            )

        if transaction.debited_wallet_id == store.wallet_id:
            history.append(
                schemas_myeclpay.History(
                    id=transaction.id,
                    type=HistoryType.GIVEN,
                    total=transaction.total,
                    status=transaction.status,
                    creation=transaction.creation,
                    other_wallet_name=transaction.credited_wallet.user.full_name
                    if transaction.credited_wallet.user is not None
                    else "",
                    refund=history_refund,
                ),
            )
        else:
            history.append(
                schemas_myeclpay.History(
                    id=transaction.id,
                    type=HistoryType.RECEIVED,
                    total=transaction.total,
                    status=transaction.status,
                    creation=transaction.creation,
                    other_wallet_name=transaction.debited_wallet.user.full_name
                    if transaction.debited_wallet.user is not None
                    else "",
                    refund=history_refund,
                ),
            )

    # TODO: do we accept transfers to empty a store wallet?
    transfers = await cruds_myeclpay.get_transfers_by_wallet_id(
        wallet_id=store.wallet_id,
        db=db,
    )
    if len(transfers) > 0:
        hyperion_error_logger.error(
            f"Store {store.id} should never have transfers",
        )

    # We add refunds
    refunds = await cruds_myeclpay.get_refunds_by_wallet_id(
        wallet_id=store.wallet_id,
        db=db,
    )
    for refund in refunds:
        if refund.debited_wallet_id == store.wallet_id:
            transaction_type = HistoryType.REFUND_DEBITED
            other_wallet_info = refund.credited_wallet
        else:
            transaction_type = HistoryType.REFUND_CREDITED
            other_wallet_info = refund.debited_wallet

        history.append(
            schemas_myeclpay.History(
                id=refund.id,
                type=transaction_type,
                other_wallet_name=other_wallet_info.owner_name or "Unknown",
                total=refund.total,
                creation=refund.creation,
                status=TransactionStatus.CONFIRMED,
            ),
        )

    return history


@router.get(
    "/myeclpay/users/me/stores",
    status_code=200,
    response_model=list[schemas_myeclpay.UserStore],
)
async def get_user_stores(
    db: AsyncSession = Depends(get_db),
    user: CoreUser = Depends(is_user()),
):
    """
    Get all stores for the current user.

    **The user must be authenticated to use this endpoint**
    """
    sellers = await cruds_myeclpay.get_sellers_by_user_id(
        user_id=user.id,
        db=db,
    )

    stores: list[schemas_myeclpay.UserStore] = []
    for seller in sellers:
        store = await cruds_myeclpay.get_store(
            store_id=seller.store_id,
            db=db,
        )
        if store is not None:
            stores.append(
                schemas_myeclpay.UserStore(
                    id=store.id,
                    name=store.name,
                    structure_id=store.structure_id,
                    structure=schemas_myeclpay.Structure(
                        id=store.structure.id,
                        name=store.structure.name,
                        association_membership_id=store.structure.association_membership_id,
                        association_membership=schemas_memberships.MembershipSimple(
                            id=store.structure.association_membership.id,
                            name=store.structure.association_membership.name,
                            manager_group_id=store.structure.association_membership.manager_group_id,
                        )
                        if store.structure.association_membership is not None
                        else None,
                        manager_user_id=store.structure.manager_user_id,
                        manager_user=schemas_users.CoreUserSimple(
                            id=store.structure.manager_user.id,
                            name=store.structure.manager_user.name,
                            firstname=store.structure.manager_user.firstname,
                            nickname=store.structure.manager_user.nickname,
                            account_type=store.structure.manager_user.account_type,
                            school_id=store.structure.manager_user.school_id,
                        ),
                    ),
                    wallet_id=store.wallet_id,
                    can_bank=seller.can_bank,
                    can_see_history=seller.can_see_history,
                    can_cancel=seller.can_cancel,
                    can_manage_sellers=seller.can_manage_sellers,
                ),
            )

    return stores


@router.patch(
    "/myeclpay/stores/{store_id}",
    status_code=204,
)
async def update_store(
    store_id: UUID,
    store_update: schemas_myeclpay.StoreUpdate,
    db: AsyncSession = Depends(get_db),
    user: CoreUser = Depends(is_user()),
):
    """
    Update a store

    **The user must be the manager for this store's structure**
    """
    store = await cruds_myeclpay.get_store(
        store_id=store_id,
        db=db,
    )
    if store is None:
        raise HTTPException(
            status_code=404,
            detail="Store does not exist",
        )

    structure = await cruds_myeclpay.get_structure_by_id(
        structure_id=store.structure_id,
        db=db,
    )
    if structure is None or structure.manager_user_id != user.id:
        raise HTTPException(
            status_code=403,
            detail="User is not the manager for this structure",
        )

    await cruds_myeclpay.update_store(
        store_id=store_id,
        store_update=store_update,
        db=db,
    )

    await db.commit()


@router.delete(
    "/myeclpay/stores/{store_id}",
    status_code=204,
)
async def delete_store(
    store_id: UUID,
    db: AsyncSession = Depends(get_db),
    user: CoreUser = Depends(is_user()),
):
    """
    Delete a store. Only stores without transactions can be deleted.

    **The user must be the manager for this store's structure**
    """
    store = await cruds_myeclpay.get_store(
        store_id=store_id,
        db=db,
    )
    if store is None:
        raise HTTPException(
            status_code=404,
            detail="Store does not exist",
        )

    structure = await cruds_myeclpay.get_structure_by_id(
        structure_id=store.structure_id,
        db=db,
    )
    if structure is None or structure.manager_user_id != user.id:
        raise HTTPException(
            status_code=403,
            detail="User is not the manager for this structure",
        )

    transactions = await cruds_myeclpay.get_transactions_by_wallet_id(
        wallet_id=store.wallet_id,
        db=db,
    )
    if transactions:
        raise HTTPException(
            status_code=400,
            detail="Store has transactions and cannot be deleted anymore",
        )

    sellers = await cruds_myeclpay.get_sellers_by_store_id(
        store_id=store_id,
        db=db,
    )
    for seller in sellers:
        await cruds_myeclpay.delete_seller(
            seller_user_id=seller.user_id,
            store_id=store_id,
            db=db,
        )

    await cruds_myeclpay.delete_store(
        store_id=store_id,
        db=db,
    )

    await db.commit()


@router.post(
    "/myeclpay/stores/{store_id}/sellers",
    status_code=201,
    response_model=schemas_myeclpay.Seller,
)
async def create_store_seller(
    store_id: UUID,
    seller: schemas_myeclpay.SellerCreation,
    db: AsyncSession = Depends(get_db),
    user: CoreUser = Depends(is_user()),
):
    """
    Create a store seller.

    This seller will have authorized permissions among:
    - can_bank
    - can_see_history
    - can_cancel
    - can_manage_sellers

    **The user must have the `can_manage_sellers` permission for this store**
    """
    store = await cruds_myeclpay.get_store(
        store_id=store_id,
        db=db,
    )
    if store is None:
        raise HTTPException(
            status_code=404,
            detail="Store does not exist",
        )

    seller_admin = await cruds_myeclpay.get_seller(
        user_id=user.id,
        store_id=store_id,
        db=db,
    )
    if seller_admin is None or not seller_admin.can_manage_sellers:
        raise HTTPException(
            status_code=403,
            detail="User does not have the permission to manage sellers",
        )

    existing_seller = await cruds_myeclpay.get_seller(
        user_id=seller.user_id,
        store_id=store_id,
        db=db,
    )
    if existing_seller is not None:
        raise HTTPException(
            status_code=400,
            detail="Seller already exists",
        )

    await cruds_myeclpay.create_seller(
        user_id=seller.user_id,
        store_id=store_id,
        can_bank=seller.can_bank,
        can_see_history=seller.can_see_history,
        can_cancel=seller.can_cancel,
        can_manage_sellers=seller.can_manage_sellers,
        db=db,
    )

    await db.commit()
    return await cruds_myeclpay.get_seller(
        user_id=seller.user_id,
        store_id=store_id,
        db=db,
    )


@router.get(
    "/myeclpay/stores/{store_id}/sellers",
    status_code=200,
    response_model=list[schemas_myeclpay.Seller],
)
async def get_store_sellers(
    store_id: UUID,
    db: AsyncSession = Depends(get_db),
    user: CoreUser = Depends(is_user()),
):
    """
    Get all sellers for the given store.

    **The user must have the `can_manage_sellers` permission for this store**
    """
    store = await cruds_myeclpay.get_store(
        store_id=store_id,
        db=db,
    )
    if store is None:
        raise HTTPException(
            status_code=404,
            detail="Store does not exist",
        )

    seller_admin = await cruds_myeclpay.get_seller(
        user_id=user.id,
        store_id=store_id,
        db=db,
    )
    if seller_admin is None or not seller_admin.can_manage_sellers:
        raise HTTPException(
            status_code=403,
            detail="User does not have the permission to manage sellers",
        )

    return await cruds_myeclpay.get_sellers_by_store_id(
        store_id=store_id,
        db=db,
    )


@router.patch(
    "/myeclpay/stores/{store_id}/sellers/{seller_user_id}",
    status_code=204,
)
async def update_store_seller(
    store_id: UUID,
    seller_user_id: str,
    seller_update: schemas_myeclpay.SellerUpdate,
    db: AsyncSession = Depends(get_db),
    user: CoreUser = Depends(is_user()),
):
    """
    Update a store seller permissions.
    The structure manager cannot be updated as a seller.

    **The user must have the `can_manage_sellers` permission for this store**
    """

    seller_admin = await cruds_myeclpay.get_seller(
        user_id=user.id,
        store_id=store_id,
        db=db,
    )
    if seller_admin is None or not seller_admin.can_manage_sellers:
        raise HTTPException(
            status_code=403,
            detail="User does not have the permission to manage sellers",
        )

    store = await cruds_myeclpay.get_store(
        store_id=store_id,
        db=db,
    )
    if store is None:
        raise HTTPException(
            status_code=404,
            detail="Store does not exist",
        )

    structure = await cruds_myeclpay.get_structure_by_id(
        structure_id=store.structure_id,
        db=db,
    )
    if structure is None:
        raise HTTPException(
            status_code=404,
            detail="Structure does not exist",
        )

    if structure.manager_user_id == seller_user_id:
        raise HTTPException(
            status_code=400,
            detail="User is the manager for this structure and cannot be updated as a seller",
        )

    seller = await cruds_myeclpay.get_seller(
        user_id=seller_user_id,
        store_id=store_id,
        db=db,
    )

    if seller is None:
        raise HTTPException(
            status_code=404,
            detail="Seller does not exist",
        )

    await cruds_myeclpay.update_seller(
        seller_user_id=seller_user_id,
        store_id=store_id,
        seller_update=seller_update,
        db=db,
    )

    await db.commit()


@router.delete(
    "/myeclpay/stores/{store_id}/sellers/{seller_user_id}",
    status_code=204,
)
async def delete_store_seller(
    store_id: UUID,
    seller_user_id: str,
    db: AsyncSession = Depends(get_db),
    user: CoreUser = Depends(is_user()),
):
    """
    Delete a store seller.
    The structure manager cannot be deleted as a seller.

    **The user must have the `can_manage_sellers` permission for this store**
    """
    seller_admin = await cruds_myeclpay.get_seller(
        user_id=user.id,
        store_id=store_id,
        db=db,
    )
    if seller_admin is None or not seller_admin.can_manage_sellers:
        raise HTTPException(
            status_code=403,
            detail="User does not have the permission to manage sellers",
        )

    store = await cruds_myeclpay.get_store(
        store_id=store_id,
        db=db,
    )
    if store is None:
        raise HTTPException(
            status_code=404,
            detail="Store does not exist",
        )

    structure = await cruds_myeclpay.get_structure_by_id(
        structure_id=store.structure_id,
        db=db,
    )
    if structure is None:
        raise HTTPException(
            status_code=404,
            detail="Structure does not exist",
        )
    if structure.manager_user_id == seller_user_id:
        raise HTTPException(
            status_code=400,
            detail="User is the manager for this structure and cannot be deleted as a seller",
        )

    seller = await cruds_myeclpay.get_seller(
        user_id=seller_user_id,
        store_id=store_id,
        db=db,
    )

    if seller is None:
        raise HTTPException(
            status_code=404,
            detail="Seller does not exist",
        )

    await cruds_myeclpay.delete_seller(
        seller_user_id=seller_user_id,
        store_id=store_id,
        db=db,
    )

    await db.commit()


@router.post(
    "/myeclpay/users/me/register",
    status_code=204,
)
async def register_user(
    db: AsyncSession = Depends(get_db),
    user: CoreUser = Depends(is_user()),
):
    """
    Sign MyECL Pay TOS for the given user.

    The user will need to accept the latest TOS version to be able to use MyECL Pay.

    **The user must be authenticated to use this endpoint**
    """

    # Check if user is already registered
    existing_user_payment = await cruds_myeclpay.get_user_payment(
        user_id=user.id,
        db=db,
    )
    if existing_user_payment is not None:
        raise HTTPException(
            status_code=400,
            detail="User is already registered for MyECL Pay",
        )

    # Create new wallet for user
    wallet_id = uuid.uuid4()
    await cruds_myeclpay.create_wallet(
        wallet_id=wallet_id,
        wallet_type=WalletType.USER,
        balance=0,
        db=db,
    )

    await db.commit()

    # Create new payment user with wallet
    await cruds_myeclpay.create_user_payment(
        user_id=user.id,
        wallet_id=wallet_id,
        accepted_tos_signature=datetime.now(UTC),
        accepted_tos_version=0,
        db=db,
    )

    await db.commit()


@router.get(
    "/myeclpay/tos",
    response_model=str,
    status_code=200,
)
async def get_tos(user: CoreUser = Depends(is_user())):
    """
    Get MyECLPay latest TOS as a string
    """
    return Path("assets/myeclpay-terms-of-service.txt").read_text()


@router.get(
    "/myeclpay/users/me/tos",
    status_code=200,
    response_model=schemas_myeclpay.TOSSignatureResponse,
)
async def get_user_tos(
    db: AsyncSession = Depends(get_db),
    user: CoreUser = Depends(is_user()),
    settings: Settings = Depends(get_settings),
):
    """
    Get the latest TOS version and the user signed TOS version.

    **The user must be authenticated to use this endpoint**
    """
    # Check if user is already registered
    existing_user_payment = await cruds_myeclpay.get_user_payment(
        user_id=user.id,
        db=db,
    )
    if existing_user_payment is None:
        raise HTTPException(
            status_code=400,
            detail="User is not registered for MyECL Pay",
        )

    return schemas_myeclpay.TOSSignatureResponse(
        accepted_tos_version=existing_user_payment.accepted_tos_version,
        latest_tos_version=LATEST_TOS,
        tos_content=Path("assets/myeclpay-terms-of-service.txt").read_text(),
        max_transaction_total=MAX_TRANSACTION_TOTAL,
        max_wallet_balance=settings.MYECLPAY_MAXIMUM_WALLET_BALANCE,
    )


@router.post(
    "/myeclpay/users/me/tos",
    status_code=204,
)
async def sign_tos(
    signature: schemas_myeclpay.TOSSignature,
    background_tasks: BackgroundTasks,
    db: AsyncSession = Depends(get_db),
    user: CoreUser = Depends(is_user()),
    mail_templates: calypsso.MailTemplates = Depends(get_mail_templates),
    settings: Settings = Depends(get_settings),
):
    """
    Sign MyECL Pay TOS for the given user.

    If the user is already registered in the MyECLPay system, this will update the TOS version.

    **The user must be authenticated to use this endpoint**
    """
    if signature.accepted_tos_version != LATEST_TOS:
        raise HTTPException(
            status_code=400,
            detail=f"Only the latest TOS version {LATEST_TOS} can be accepted",
        )

    # Check if user is already registered
    existing_user_payment = await cruds_myeclpay.get_user_payment(
        user_id=user.id,
        db=db,
    )
    if existing_user_payment is None:
        raise HTTPException(
            status_code=400,
            detail="User is not registered for MyECL Pay",
        )

    # Update existing user payment
    await cruds_myeclpay.update_user_payment(
        user_id=user.id,
        accepted_tos_signature=datetime.now(UTC),
        accepted_tos_version=signature.accepted_tos_version,
        db=db,
    )

    await db.commit()

    # TODO: add logs
    if settings.SMTP_ACTIVE:
<<<<<<< HEAD
        mail = mail_templates.get_mail_myeclpay_tos_signed(
            tos_version=signature.accepted_tos_version,
        )

=======
        account_exists_content = templates.get_template(
            "myeclpay_signed_tos_mail.html",
        ).render(
            {
                "tos_link": f"{settings.CLIENT_URL}myeclpay-terms-of-service",
            },
        )
>>>>>>> 560b550d
        background_tasks.add_task(
            send_email,
            recipient=user.email,
            subject="MyECL - You signed the Terms of Service for MyECLPay",
            content=mail,
            settings=settings,
        )


@router.get(
    "/myeclpay/users/me/wallet/devices",
    status_code=200,
    response_model=list[schemas_myeclpay.WalletDevice],
)
async def get_user_devices(
    db: AsyncSession = Depends(get_db),
    user: CoreUser = Depends(is_user()),
):
    """
    Get user devices.

    **The user must be authenticated to use this endpoint**
    """
    # Check if user is already registered
    user_payment = await cruds_myeclpay.get_user_payment(
        user_id=user.id,
        db=db,
    )
    if user_payment is None or not is_user_latest_tos_signed(user_payment):
        raise HTTPException(
            status_code=400,
            detail="User is not registered for MyECL Pay",
        )

    return await cruds_myeclpay.get_wallet_devices_by_wallet_id(
        wallet_id=user_payment.wallet_id,
        db=db,
    )


@router.get(
    "/myeclpay/users/me/wallet/devices/{wallet_device_id}",
    status_code=200,
    response_model=schemas_myeclpay.WalletDevice,
)
async def get_user_device(
    wallet_device_id: UUID,
    db: AsyncSession = Depends(get_db),
    user: CoreUser = Depends(is_user()),
):
    """
    Get user devices.

    **The user must be authenticated to use this endpoint**
    """
    # Check if user is already registered
    user_payment = await cruds_myeclpay.get_user_payment(
        user_id=user.id,
        db=db,
    )
    if user_payment is None or not is_user_latest_tos_signed(user_payment):
        raise HTTPException(
            status_code=400,
            detail="User is not registered for MyECL Pay",
        )

    wallet_devices = await cruds_myeclpay.get_wallet_device(
        wallet_device_id=wallet_device_id,
        db=db,
    )

    if wallet_devices is None:
        raise HTTPException(
            status_code=404,
            detail="Wallet device does not exist",
        )

    if wallet_devices.wallet_id != user_payment.wallet_id:
        raise HTTPException(
            status_code=400,
            detail="Wallet device does not belong to the user",
        )

    return wallet_devices


@router.get(
    "/myeclpay/users/me/wallet",
    status_code=200,
    response_model=schemas_myeclpay.Wallet,
)
async def get_user_wallet(
    db: AsyncSession = Depends(get_db),
    user: CoreUser = Depends(is_user()),
):
    """
    Get user wallet.

    **The user must be authenticated to use this endpoint**
    """
    # Check if user is already registered
    user_payment = await cruds_myeclpay.get_user_payment(
        user_id=user.id,
        db=db,
    )
    if user_payment is None or not is_user_latest_tos_signed(user_payment):
        raise HTTPException(
            status_code=400,
            detail="User is not registered for MyECL Pay",
        )

    wallet = await cruds_myeclpay.get_wallet(
        wallet_id=user_payment.wallet_id,
        db=db,
    )

    if wallet is None:
        raise HTTPException(
            status_code=404,
            detail="Wallet does not exist",
        )

    return wallet


@router.post(
    "/myeclpay/users/me/wallet/devices",
    status_code=201,
    response_model=schemas_myeclpay.WalletDevice,
)
async def create_user_devices(
    wallet_device_creation: schemas_myeclpay.WalletDeviceCreation,
    background_tasks: BackgroundTasks,
    db: AsyncSession = Depends(get_db),
    user: CoreUser = Depends(is_user()),
    mail_templates: calypsso.MailTemplates = Depends(get_mail_templates),
    settings: Settings = Depends(get_settings),
):
    """
    Create a new device for the user.
    The user will need to activate it using a token sent by email.

    **The user must be authenticated to use this endpoint**
    """
    # Check if user is already registered
    user_payment = await cruds_myeclpay.get_user_payment(
        user_id=user.id,
        db=db,
    )
    if user_payment is None or not is_user_latest_tos_signed(user_payment):
        raise HTTPException(
            status_code=400,
            detail="User is not registered for MyECL Pay",
        )

    activation_token = security.generate_token(nbytes=16)

    wallet_device_db = WalletDevice(
        id=uuid.uuid4(),
        name=wallet_device_creation.name,
        wallet_id=user_payment.wallet_id,
        ed25519_public_key=base64.decodebytes(
            wallet_device_creation.ed25519_public_key,
        ),
        creation=datetime.now(UTC),
        status=WalletDeviceStatus.INACTIVE,
        activation_token=activation_token,
    )

    await cruds_myeclpay.create_wallet_device(
        wallet_device=wallet_device_db,
        db=db,
    )

    await db.commit()

    if settings.SMTP_ACTIVE:
        mail = mail_templates.get_mail_myeclpay_device_activation(
            activation_url=f"{settings.CLIENT_URL}myeclpay/devices/activate?token={activation_token}",
        )

        background_tasks.add_task(
            send_email,
            recipient=user.email,
            subject="MyECL - activate your device",
            content=mail,
            settings=settings,
        )
    else:
        hyperion_error_logger.warning(
            f"MyECLPay: activate your device using the token: {activation_token}",
        )

    return wallet_device_db


@router.get(
    "/myeclpay/devices/activate",
    status_code=200,
)
async def activate_user_device(
    token: str,
    db: AsyncSession = Depends(get_db),
    notification_tool: NotificationTool = Depends(get_notification_tool),
):
    """
    Activate a wallet device
    """

    wallet_device = await cruds_myeclpay.get_wallet_device_by_activation_token(
        activation_token=token,
        db=db,
    )

    if wallet_device is None:
        raise HTTPException(
            status_code=404,
            detail="Invalid token",
        )

    if wallet_device.status != WalletDeviceStatus.INACTIVE:
        raise HTTPException(
            status_code=400,
            detail="Wallet device is already activated or revoked",
        )

    await cruds_myeclpay.update_wallet_device_status(
        wallet_device_id=wallet_device.id,
        status=WalletDeviceStatus.ACTIVE,
        db=db,
    )

    await db.commit()

    wallet = await cruds_myeclpay.get_wallet(
        wallet_id=wallet_device.wallet_id,
        db=db,
    )
    if wallet is None:
        raise HTTPException(
            status_code=404,
            detail="Wallet does not exist",
        )

    user = wallet.user
    if user is not None:
        hyperion_error_logger.info(
            f"Wallet device {wallet_device.id} ({wallet_device.name}) activated by user {user.id}",
        )

        message = Message(
            title="💳 Paiement - appareil activé",
            content=f"Vous avez activé l'appareil {wallet_device.name}",
            action_module="MyECLPay",
        )
        await notification_tool.send_notification_to_user(
            user_id=user.id,
            message=message,
        )
    else:
        raise UnexpectedError(f"Activated wallet device {wallet_device.id} has no user")  # noqa: TRY003

    return "Wallet device activated"


@router.post(
    "/myeclpay/users/me/wallet/devices/{wallet_device_id}/revoke",
    status_code=204,
)
async def revoke_user_devices(
    wallet_device_id: UUID,
    db: AsyncSession = Depends(get_db),
    user: CoreUser = Depends(is_user()),
    notification_tool: NotificationTool = Depends(get_notification_tool),
):
    """
    Revoke a device for the user.

    **The user must be authenticated to use this endpoint**
    """
    # Check if user is already registered
    user_payment = await cruds_myeclpay.get_user_payment(
        user_id=user.id,
        db=db,
    )
    if user_payment is None or not is_user_latest_tos_signed(user_payment):
        raise HTTPException(
            status_code=400,
            detail="User is not registered for MyECL Pay",
        )

    wallet_device = await cruds_myeclpay.get_wallet_device(
        wallet_device_id=wallet_device_id,
        db=db,
    )

    if wallet_device is None:
        raise HTTPException(
            status_code=404,
            detail="Wallet device does not exist",
        )

    if wallet_device.wallet_id != user_payment.wallet_id:
        raise HTTPException(
            status_code=400,
            detail="Wallet device does not belong to the user",
        )

    await cruds_myeclpay.update_wallet_device_status(
        wallet_device_id=wallet_device_id,
        status=WalletDeviceStatus.REVOKED,
        db=db,
    )

    await db.commit()

    hyperion_error_logger.info(
        f"Wallet device {wallet_device.id} ({wallet_device.name}) revoked by user {user_payment.user_id}",
    )

    message = Message(
        title="💳 Paiement - appareil revoqué",
        content=f"Vous avez revoqué l'appareil {wallet_device.name}",
        action_module="MyECLPay",
    )
    await notification_tool.send_notification_to_user(
        user_id=user_payment.user_id,
        message=message,
    )


@router.get(
    "/myeclpay/users/me/wallet/history",
    response_model=list[schemas_myeclpay.History],
)
async def get_user_wallet_history(
    db: AsyncSession = Depends(get_db),
    user: CoreUser = Depends(is_user()),
):
    """
    Get all transactions for the current user's wallet.

    **The user must be authenticated to use this endpoint**
    """
    user_payment = await cruds_myeclpay.get_user_payment(
        user_id=user.id,
        db=db,
    )

    if user_payment is None:
        raise HTTPException(
            status_code=404,
            detail="User is not registered for MyECL Pay",
        )

    history: list[schemas_myeclpay.History] = []

    # First we get all received and send transactions
    transactions = await cruds_myeclpay.get_transactions_by_wallet_id(
        wallet_id=user_payment.wallet_id,
        db=db,
    )

    for transaction in transactions:
        if transaction.credited_wallet_id == user_payment.wallet_id:
            # The user received the transaction
            transaction_type = HistoryType.RECEIVED
            other_wallet = transaction.debited_wallet
        else:
            # The user sent the transaction
            transaction_type = HistoryType.GIVEN
            other_wallet = transaction.credited_wallet

        # We need to find if the other wallet correspond to a store or a user to get its display name
        if other_wallet.store is not None:
            other_wallet_name = other_wallet.store.name
        elif other_wallet.user is not None:
            other_wallet_name = other_wallet.user.full_name
        else:
            raise UnexpectedError("Transaction has no credited or debited wallet")  # noqa: TRY003

        history_refund: schemas_myeclpay.HistoryRefund | None = None
        if transaction.refund is not None:
            history_refund = schemas_myeclpay.HistoryRefund(
                total=transaction.refund.total,
                creation=transaction.refund.creation,
            )
        history.append(
            schemas_myeclpay.History(
                id=transaction.id,
                type=transaction_type,
                other_wallet_name=other_wallet_name,
                total=transaction.total,
                creation=transaction.creation,
                status=transaction.status,
                refund=history_refund,
            ),
        )

    # We also want to include transfers
    transfers = await cruds_myeclpay.get_transfers_by_wallet_id(
        wallet_id=user_payment.wallet_id,
        db=db,
    )

    for transfer in transfers:
        if transfer.confirmed:
            status = TransactionStatus.CONFIRMED
        elif datetime.now(UTC) < transfer.creation + timedelta(minutes=15):
            status = TransactionStatus.PENDING
        else:
            status = TransactionStatus.CANCELED

        history.append(
            schemas_myeclpay.History(
                id=transfer.id,
                type=HistoryType.TRANSFER,
                other_wallet_name="Transfer",
                total=transfer.total,
                creation=transfer.creation,
                status=status,
            ),
        )

    # We add refunds
    refunds = await cruds_myeclpay.get_refunds_by_wallet_id(
        wallet_id=user_payment.wallet_id,
        db=db,
    )
    for refund in refunds:
        if refund.debited_wallet_id == user_payment.wallet_id:
            transaction_type = HistoryType.REFUND_DEBITED
            other_wallet_info = refund.credited_wallet
        else:
            transaction_type = HistoryType.REFUND_CREDITED
            other_wallet_info = refund.debited_wallet

        history.append(
            schemas_myeclpay.History(
                id=refund.id,
                type=transaction_type,
                other_wallet_name=other_wallet_info.owner_name or "Unknown",
                total=refund.total,
                creation=refund.creation,
                status=TransactionStatus.CONFIRMED,
            ),
        )

    return history
    # TODO: limite by datetime


# TODO: do we keep this endpoint?
@router.post(
    "/myeclpay/transfer/admin",
    response_model=None,
    status_code=204,
)
async def add_transfer_by_admin(
    transfer_info: schemas_myeclpay.AdminTransferInfo,
    db: AsyncSession = Depends(get_db),
    user: CoreUser = Depends(is_user()),
    settings: Settings = Depends(get_settings),
    notification_tool: NotificationTool = Depends(get_notification_tool),
):
    if transfer_info.transfer_type == TransferType.HELLO_ASSO:
        raise HTTPException(
            status_code=400,
            detail="HelloAsso transfers can not be created manually",
        )

    if transfer_info.amount < 100:
        raise HTTPException(
            status_code=400,
            detail="Please give an amount in cents, greater than 1€.",
        )

    if transfer_info.credited_user_id is None:
        raise HTTPException(
            status_code=400,
            detail="Please provide a credited user id for this transfer type",
        )
    # TODO: IMPORTANT: do not let all BDE do this
    if GroupType.BDE not in [group.id for group in user.groups]:
        raise HTTPException(
            status_code=403,
            detail="User is not allowed to approve this transfer",
        )
    credited_user = await cruds_users.get_user_by_id(
        user_id=transfer_info.credited_user_id,
        db=db,
    )
    if credited_user is None:
        raise HTTPException(
            status_code=404,
            detail="Receiver user does not exist",
        )

    user_payment = await cruds_myeclpay.get_user_payment(
        user_id=credited_user.id,
        db=db,
    )
    if user_payment is None:
        raise HTTPException(
            status_code=404,
            detail="User is not registered for MyECL Pay",
        )

    if not is_user_latest_tos_signed(user_payment):
        raise HTTPException(
            status_code=400,
            detail="User has not signed the latest TOS",
        )

    wallet = await cruds_myeclpay.get_wallet(
        wallet_id=user_payment.wallet_id,
        db=db,
    )
    if wallet is None:
        raise HTTPException(
            status_code=404,
            detail="Wallet does not exist",
        )
    if wallet.balance + transfer_info.amount > settings.MYECLPAY_MAXIMUM_WALLET_BALANCE:
        raise HTTPException(
            status_code=403,
            detail="Wallet balance would exceed the maximum allowed balance",
        )
    creation_date = datetime.now(UTC)
    transfer = schemas_myeclpay.Transfer(
        id=uuid.uuid4(),
        type=transfer_info.transfer_type,
        approver_user_id=user.id,
        total=transfer_info.amount,
        transfer_identifier="",  # TODO: require to provide an identifier
        wallet_id=user_payment.wallet_id,
        creation=creation_date,
        confirmed=True,
    )
    await cruds_myeclpay.create_transfer(transfer, db)
    await cruds_myeclpay.increment_wallet_balance(
        wallet_id=user_payment.wallet_id,
        amount=transfer_info.amount,
        db=db,
    )
    try:
        await db.commit()
    except Exception:
        await db.rollback()
        raise
    hyperion_myeclpay_logger.info(format_transfer_log(transfer))

    message = Message(
        title="💳 Paiement - transfert",
        content=f"Votre compte a été crédité de {transfer_info.amount / 100} €",
        action_module="MyECLPay",
    )
    await notification_tool.send_notification_to_user(
        user_id=user_payment.user_id,
        message=message,
    )


@router.post(
    "/myeclpay/transfer/init",
    response_model=schemas_payment.PaymentUrl,
    status_code=201,
)
async def init_ha_transfer(
    transfer_info: schemas_myeclpay.TransferInfo,
    db: AsyncSession = Depends(get_db),
    user: CoreUser = Depends(is_user()),
    settings: Settings = Depends(get_settings),
    payment_tool: PaymentTool = Depends(get_payment_tool),
):
    """
    Initiate HelloAsso transfer, return a payment url to complete the transaction on HelloAsso website.
    """
    if settings.HELLOASSO_MYECLPAY_SLUG is None:
        raise MissingHelloAssoSlugError("HELLOASSO_MYECLPAY_SLUG")

    if transfer_info.redirect_url not in settings.TRUSTED_PAYMENT_REDIRECT_URLS:
        hyperion_error_logger.warning(
            f"User {user.id} tried to redirect to an untrusted URL: {transfer_info.redirect_url}",
        )
        raise HTTPException(
            status_code=400,
            detail="Redirect URL is not trusted by hyperion",
        )

    if transfer_info.amount < 100:
        raise HTTPException(
            status_code=400,
            detail="Please give an amount in cents, greater than 1€.",
        )

    user_payment = await cruds_myeclpay.get_user_payment(
        user_id=user.id,
        db=db,
    )
    if user_payment is None:
        raise HTTPException(
            status_code=404,
            detail="User is not registered for MyECL Pay",
        )

    if not is_user_latest_tos_signed(user_payment):
        raise HTTPException(
            status_code=400,
            detail="User has not signed the latest TOS",
        )

    wallet = await cruds_myeclpay.get_wallet(
        wallet_id=user_payment.wallet_id,
        db=db,
    )
    if wallet is None:
        raise HTTPException(
            status_code=404,
            detail="Wallet does not exist",
        )
    if wallet.balance + transfer_info.amount > settings.MYECLPAY_MAXIMUM_WALLET_BALANCE:
        raise HTTPException(
            status_code=403,
            detail="Wallet balance would exceed the maximum allowed balance",
        )

    user_schema = schemas_users.CoreUser(
        account_type=user.account_type,
        school_id=user.school_id,
        email=user.email,
        birthday=user.birthday,
        promo=user.promo,
        floor=user.floor,
        phone=user.phone,
        created_on=user.created_on,
        groups=[],
        id=user.id,
        name=user.name,
        firstname=user.firstname,
        nickname=user.nickname,
    )
    checkout = await payment_tool.init_checkout(
        module="myeclpay",
        helloasso_slug=settings.HELLOASSO_MYECLPAY_SLUG,
        checkout_amount=transfer_info.amount,
        checkout_name="Recharge MyECL Pay",
        redirection_uri=f"{settings.CLIENT_URL}myeclpay/transfer/redirect?url={transfer_info.redirect_url}",
        payer_user=user_schema,
        db=db,
    )

    await cruds_myeclpay.create_transfer(
        db=db,
        transfer=schemas_myeclpay.Transfer(
            id=uuid.uuid4(),
            type=TransferType.HELLO_ASSO,
            approver_user_id=None,
            total=transfer_info.amount,
            transfer_identifier=str(checkout.id),
            wallet_id=user_payment.wallet_id,
            creation=datetime.now(UTC),
            confirmed=False,
        ),
    )
    try:
        await db.commit()
    except Exception:
        await db.rollback()
        raise
    return schemas_payment.PaymentUrl(
        url=checkout.payment_url,
    )


@router.get(
    "/myeclpay/transfer/redirect",
    response_model=schemas_payment.PaymentUrl,
    status_code=201,
)
async def redirect_from_ha_transfer(
    url: str,
    checkoutIntentId: str | None = None,
    code: str | None = None,
    orderId: str | None = None,
    error: str | None = None,
    settings: Settings = Depends(get_settings),
):
    """
    HelloAsso checkout should be configured to redirect the user to:
     - f"{settings.CLIENT_URL}myeclpay/transfer/redirect?url={redirect_url}"
    Redirect the user to the provided redirect `url`. The parameters `checkoutIntentId`, `code`, `orderId` and `error` passed by HelloAsso will be added to the redirect URL.
    The redirect `url` must be trusted by Hyperion in the dotenv.
    """
    if url not in settings.TRUSTED_PAYMENT_REDIRECT_URLS:
        hyperion_error_logger.warning(
            f"Tried to redirect to an untrusted URL: {url}",
        )
        raise HTTPException(
            status_code=400,
            detail="Redirect URL is not trusted by hyperion",
        )

    params = {
        "checkoutIntentId": checkoutIntentId,
        "code": code,
        "orderId": orderId,
        "error": error,
    }

    encoded_params = urllib.parse.urlencode(
        {k: v for k, v in params.items() if v is not None},
    )

    parsed_url = urllib.parse.urlparse(url)._replace(query=encoded_params)

    return RedirectResponse(parsed_url.geturl())


@router.post(
    "/myeclpay/stores/{store_id}/scan/check",
    response_model=standard_responses.Result,
    status_code=200,
)
async def validate_can_scan_qrcode(
    store_id: UUID,
    scan_info: schemas_myeclpay.ScanInfo,
    db: AsyncSession = Depends(get_db),
    user: CoreUser = Depends(is_user_an_ecl_member),
):
    """
    Validate if a given QR Code can be scanned by the seller.

    The QR Code should be valid, the seller should have the `can_bank` permission for this store,
    and the debited wallet device should be active.

    If the store structure has an association membership, the user should be a member of the association.

    **The user must be authenticated to use this endpoint**
    """
    store = await cruds_myeclpay.get_store(
        store_id=store_id,
        db=db,
    )
    if store is None:
        raise HTTPException(
            status_code=404,
            detail="Store does not exist",
        )

    seller = await cruds_myeclpay.get_seller(
        store_id=store_id,
        user_id=user.id,
        db=db,
    )

    if seller is None or not seller.can_bank:
        raise HTTPException(
            status_code=400,
            detail="User does not have `can_bank` permission for this store",
        )

    debited_wallet_device = await cruds_myeclpay.get_wallet_device(
        wallet_device_id=scan_info.key,
        db=db,
    )
    if debited_wallet_device is None:
        raise HTTPException(
            status_code=400,
            detail="Wallet device does not exist",
        )

    debited_wallet = await cruds_myeclpay.get_wallet(
        wallet_id=debited_wallet_device.wallet_id,
        db=db,
    )
    if debited_wallet is None:
        hyperion_error_logger.error(
            f"MyECLPay: Could not find wallet associated with the debited wallet device {debited_wallet_device.id}, this should never happen",
        )
        raise HTTPException(
            status_code=400,
            detail="Could not find wallet associated with the debited wallet device",
        )
    if debited_wallet.user is None:
        hyperion_error_logger.error(
            f"MyECLPay: Debited wallet device {debited_wallet_device.id} does not contains a user, this should never happen",
        )
        raise HTTPException(
            status_code=400,
            detail="Wallet device does not contains a user",
        )

    if store.structure.association_membership_id:
        # We check if the user is a member of the association
        # and if the association membership is valid
        result = await get_user_active_membership_to_association_membership(
            user_id=debited_wallet.user.id,
            association_membership_id=store.structure.association_membership_id,
            db=db,
        )
        if result is None:
            return standard_responses.Result(success=False)

    return standard_responses.Result(success=True)


@router.post(
    "/myeclpay/stores/{store_id}/scan",
    status_code=201,
)
async def store_scan_qrcode(
    store_id: UUID,
    scan_info: schemas_myeclpay.ScanInfo,
    db: AsyncSession = Depends(get_db),
    user: CoreUser = Depends(is_user_an_ecl_member),
    request_id: str = Depends(get_request_id),
    notification_tool: NotificationTool = Depends(get_notification_tool),
):
    """
    Scan and bank a QR code for this store.

    `signature` should be a base64 encoded string
     - signed using *ed25519*,
     - where data are a `QRCodeContentData` object:
        ```
        {
            id: UUID
            tot: int
            iat: datetime
            key: UUID
        }
        ```

    The provided content is checked to ensure:
        - the QR Code is not already used
        - the QR Code is not expired
        - the QR Code is intended to be scanned for a store `scan_info.store`
        - the signature is valid and correspond to `wallet_device_id` public key
        - the debited's wallet device is active
        - the debited's Wallet balance greater than the QR Code total

    **The user must be authenticated to use this endpoint**
    **The user must have the `can_bank` permission for this store**
    """
    # If the QR Code is already used, we return an error
    already_existing_used_qrcode = await cruds_myeclpay.get_used_qrcode(
        qr_code_id=scan_info.id,
        db=db,
    )
    if already_existing_used_qrcode is not None:
        raise HTTPException(
            status_code=409,
            detail="QR Code already used",
        )

    # After scanning a QR Code, we want to add it to the list of already scanned QR Code
    # even if it fail to be banked
    await cruds_myeclpay.create_used_qrcode(
        qr_code_id=scan_info.id,
        db=db,
    )
    await db.commit()

    store = await cruds_myeclpay.get_store(
        store_id=store_id,
        db=db,
    )
    if store is None:
        raise HTTPException(
            status_code=404,
            detail="Store does not exist",
        )

    seller = await cruds_myeclpay.get_seller(
        store_id=store_id,
        user_id=user.id,
        db=db,
    )

    if seller is None or not seller.can_bank:
        raise HTTPException(
            status_code=400,
            detail="User does not have `can_bank` permission for this store",
        )

    # We verify the signature
    debited_wallet_device = await cruds_myeclpay.get_wallet_device(
        wallet_device_id=scan_info.key,
        db=db,
    )

    if debited_wallet_device is None:
        raise HTTPException(
            status_code=400,
            detail="Wallet device does not exist",
        )

    if debited_wallet_device.status != WalletDeviceStatus.ACTIVE:
        raise HTTPException(
            status_code=400,
            detail="Wallet device is not active",
        )

    if not verify_signature(
        public_key_bytes=debited_wallet_device.ed25519_public_key,
        signature=scan_info.signature,
        data=scan_info,
        wallet_device_id=scan_info.key,
        request_id=request_id,
    ):
        raise HTTPException(
            status_code=400,
            detail="Invalid signature",
        )

    if not scan_info.store:
        raise HTTPException(
            status_code=400,
            detail="QR Code is not intended to be scanned for a store",
        )

    # We verify the content respect some rules
    if scan_info.tot <= 0:
        raise HTTPException(
            status_code=400,
            detail="Total must be greater than 0",
        )

    if scan_info.tot > MAX_TRANSACTION_TOTAL:
        raise HTTPException(
            status_code=400,
            detail=f"Total can not exceed {MAX_TRANSACTION_TOTAL}",
        )

    if scan_info.iat < datetime.now(UTC) - timedelta(
        minutes=QRCODE_EXPIRATION,
    ):
        raise HTTPException(
            status_code=400,
            detail="QR Code is expired",
        )

    # We verify that the debited walled contains enough money
    debited_wallet = await cruds_myeclpay.get_wallet(
        wallet_id=debited_wallet_device.wallet_id,
        db=db,
    )
    if debited_wallet is None:
        hyperion_error_logger.error(
            f"MyECLPay: Could not find wallet associated with the debited wallet device {debited_wallet_device.id}, this should never happen",
        )
        raise HTTPException(
            status_code=400,
            detail="Could not find wallet associated with the debited wallet device",
        )
    if debited_wallet.user is None or debited_wallet.store is not None:
        raise HTTPException(
            status_code=400,
            detail="Stores are not allowed to make transaction by QR code",
        )

    debited_user_payment = await cruds_myeclpay.get_user_payment(
        debited_wallet.user.id,
        db=db,
    )
    if debited_user_payment is None or not is_user_latest_tos_signed(
        debited_user_payment,
    ):
        raise HTTPException(
            status_code=400,
            detail="Debited user has not signed the latest TOS",
        )

    if debited_wallet.balance < scan_info.tot:
        raise HTTPException(
            status_code=400,
            detail="Insufficient balance in the debited wallet",
        )

    # If `bypass_membership` is not set, we check if the user is a member of the association
    # and raise an error if not
    if not scan_info.bypass_membership:
        if store.structure.association_membership_id is not None:
            current_membership = (
                await get_user_active_membership_to_association_membership(
                    user_id=debited_wallet.user.id,
                    association_membership_id=store.structure.association_membership_id,
                    db=db,
                )
            )
            if current_membership is None:
                raise HTTPException(
                    status_code=400,
                    detail="User is not a member of the association",
                )

    # We increment the receiving wallet balance
    await cruds_myeclpay.increment_wallet_balance(
        wallet_id=store.wallet_id,
        amount=scan_info.tot,
        db=db,
    )

    # We decrement the debited wallet balance
    await cruds_myeclpay.increment_wallet_balance(
        wallet_id=debited_wallet.id,
        amount=-scan_info.tot,
        db=db,
    )
    transaction_id = uuid.uuid4()
    creation_date = datetime.now(UTC)
    transaction = schemas_myeclpay.Transaction(
        id=transaction_id,
        debited_wallet_id=debited_wallet_device.wallet_id,
        credited_wallet_id=store.wallet_id,
        transaction_type=TransactionType.DIRECT,
        seller_user_id=user.id,
        total=scan_info.tot,
        creation=creation_date,
        status=TransactionStatus.CONFIRMED,
    )
    # We create a transaction
    await cruds_myeclpay.create_transaction(
        transaction=transaction,
        debited_wallet_device_id=debited_wallet_device.id,
        store_note=None,
        db=db,
    )

    await db.commit()

    hyperion_myeclpay_logger.info(format_transaction_log(transaction))

    message = Message(
        title=f"💳 Paiement - {store.name}",
        content=f"Une transaction de {scan_info.tot / 100} € a été effectuée",
        action_module="MyECLPay",
    )
    await notification_tool.send_notification_to_user(
        user_id=debited_wallet.user.id,
        message=message,
    )

    return transaction


@router.post(
    "/myeclpay/transactions/{transaction_id}/refund",
    status_code=204,
)
async def refund_transaction(
    transaction_id: UUID,
    refund_info: schemas_myeclpay.RefundInfo,
    db: AsyncSession = Depends(get_db),
    user: CoreUser = Depends(is_user_an_ecl_member),
    notification_tool: NotificationTool = Depends(get_notification_tool),
):
    """
    Refund a transaction. Only transactions made in the last 30 days can be refunded.

    Currently transactions between users are forbidden and can thus not be refunded.

    To cancel a transaction made in the last 30 seconds, the endpoint `/myeclpay/transactions/{transaction_id}/cancel` should be used.

    **The user must either be the credited user or a seller with cancel permissions of the credited store of the transaction**
    """
    transaction = await cruds_myeclpay.get_transaction(
        transaction_id=transaction_id,
        db=db,
    )

    if transaction is None:
        raise HTTPException(
            status_code=404,
            detail="Transaction does not exist",
        )

    if transaction.status != TransactionStatus.CONFIRMED:
        raise HTTPException(
            status_code=400,
            detail="Transaction is not available for refund",
        )

    if transaction.creation <= datetime.now(UTC) - timedelta(days=30):
        raise HTTPException(
            status_code=400,
            detail="Transaction older than 30 days can not be refunded",
        )

    # The wallet that was credited if the one that will be de debited during the refund
    wallet_previously_credited = await cruds_myeclpay.get_wallet(
        wallet_id=transaction.credited_wallet_id,
        db=db,
    )
    if wallet_previously_credited is None:
        raise HTTPException(
            status_code=404,
            detail="Credited wallet that need to refund the transaction does not exist",
        )

    if wallet_previously_credited.type == WalletType.STORE:
        if wallet_previously_credited.store is None:
            raise HTTPException(
                status_code=404,
                detail="Missing store in store wallet",
            )
        seller = await cruds_myeclpay.get_seller(
            store_id=wallet_previously_credited.store.id,
            user_id=user.id,
            db=db,
        )
        if seller is None or not seller.can_cancel:
            raise HTTPException(
                status_code=403,
                detail="User does not have the permission to refund this transaction",
            )
        wallet_previously_credited_name = wallet_previously_credited.store.name
    else:
        # Currently transaction between users are forbidden
        raise HTTPException(
            status_code=403,
            detail="Transaction credited to a user can not be refunded",
        )
        # if wallet_previously_credited.user is None:
        #     raise HTTPException(
        #         status_code=404,
        #         detail="User does not exist",
        #     )
        # if wallet_previously_credited.user.id != user.id:
        #     raise HTTPException(
        #         status_code=403,
        #         detail="User is not allowed to refund this transaction",
        #     )
        # wallet_previously_credited_name = wallet_previously_credited.user.full_name

    if refund_info.complete_refund:
        refund_amount = transaction.total
    else:
        if refund_info.amount is None:
            raise HTTPException(
                status_code=400,
                detail="Please provide an amount for the refund if it is not a complete refund",
            )
        if refund_info.amount > transaction.total:
            raise HTTPException(
                status_code=400,
                detail="Refund amount is greater than the transaction total",
            )
        if refund_info.amount <= 0:
            raise HTTPException(
                status_code=400,
                detail="Refund amount must be greater than 0",
            )
        refund_amount = refund_info.amount

    # The wallet that was debited is the one that will be credited during the refund
    wallet_previously_debited = await cruds_myeclpay.get_wallet(
        wallet_id=transaction.debited_wallet_id,
        db=db,
    )
    if wallet_previously_debited is None:
        raise HTTPException(
            status_code=404,
            detail="The wallet that should be credited during the refund does not exist",
        )

    await cruds_myeclpay.update_transaction_status(
        transaction_id=transaction_id,
        status=TransactionStatus.REFUNDED,
        db=db,
    )

    creation_date = datetime.now(UTC)
    refund = schemas_myeclpay.RefundBase(
        id=uuid.uuid4(),
        transaction_id=transaction_id,
        total=refund_amount,
        seller_user_id=user.id
        if wallet_previously_credited.type == WalletType.STORE
        else None,
        credited_wallet_id=wallet_previously_debited.id,
        debited_wallet_id=wallet_previously_credited.id,
        creation=creation_date,
    )

    await cruds_myeclpay.create_refund(
        refund=refund,
        db=db,
    )

    # We add the amount to the wallet that was previously debited
    await cruds_myeclpay.increment_wallet_balance(
        wallet_id=wallet_previously_debited.id,
        amount=refund_amount,
        db=db,
    )

    await cruds_myeclpay.increment_wallet_balance(
        wallet_id=wallet_previously_credited.id,
        amount=-refund_amount,
        db=db,
    )

    await db.commit()

    hyperion_myeclpay_logger.info(format_refund_log(refund))

    if wallet_previously_debited.user is not None:
        message = Message(
            title="💳 Remboursement",
            content=f"La transaction pour {wallet_previously_credited_name} ({transaction.total / 100} €) a été remboursée de {refund_amount / 100} €",
            action_module="MyECLPay",
        )
        await notification_tool.send_notification_to_user(
            user_id=wallet_previously_debited.user.id,
            message=message,
        )

    if wallet_previously_credited.user is not None:
        if wallet_previously_debited.user is not None:
            wallet_previously_debited_name = wallet_previously_debited.user.full_name
        elif wallet_previously_debited.store is not None:
            wallet_previously_debited_name = wallet_previously_debited.store.name
        message = Message(
            title="💳 Remboursement",
            content=f"Vous avez remboursé la transaction de {wallet_previously_debited_name} ({transaction.total / 100} €) de {refund_amount / 100} €",
            action_module="MyECLPay",
        )
        await notification_tool.send_notification_to_user(
            user_id=wallet_previously_credited.user.id,
            message=message,
        )


@router.post(
    "/myeclpay/transactions/{transaction_id}/cancel",
    status_code=204,
)
async def cancel_transaction(
    transaction_id: UUID,
    db: AsyncSession = Depends(get_db),
    user: CoreUser = Depends(is_user_an_ecl_member),
    request_id: str = Depends(get_request_id),
    notification_tool: NotificationTool = Depends(get_notification_tool),
):
    """
    Cancel a transaction.
    A transaction can be canceled in the first 30 seconds after it has been created.

    To refund an older transaction, use the `/myeclpay/transactions/{transaction_id}/refund` endpoint.

    **The user must either be the credited user or the seller of the transaction**
    """
    transaction = await cruds_myeclpay.get_transaction(
        transaction_id=transaction_id,
        db=db,
    )

    if transaction is None:
        raise HTTPException(
            status_code=404,
            detail="Transaction does not exist",
        )

    if datetime.now(UTC) - transaction.creation > timedelta(seconds=30):
        raise HTTPException(
            status_code=400,
            detail="Transaction is older than 30 seconds and can not be canceled",
        )

    canceller_wallet = await cruds_myeclpay.get_wallet(
        wallet_id=transaction.credited_wallet_id,
        db=db,
    )
    if canceller_wallet is None:
        raise HTTPException(
            status_code=404,
            detail="Credited wallet does not exist",
        )

    if canceller_wallet.type == WalletType.STORE:
        if canceller_wallet.store is None:
            raise HTTPException(
                status_code=404,
                detail="Store does not exist",
            )
        seller = await cruds_myeclpay.get_seller(
            store_id=canceller_wallet.store.id,
            user_id=user.id,
            db=db,
        )
        if seller is None:
            raise HTTPException(
                status_code=403,
                detail="User does not have the permission to cancel this transaction",
            )

        if not seller.can_cancel:
            raise HTTPException(
                status_code=400,
                detail="User does not have the permission to cancel this transaction",
            )

    else:
        if canceller_wallet.user is None:
            raise HTTPException(
                status_code=404,
                detail="User does not exist",
            )
        if canceller_wallet.user.id != user.id:
            raise HTTPException(
                status_code=403,
                detail="User is not allowed to cancel this transaction",
            )

    if transaction.status != TransactionStatus.CONFIRMED:
        raise HTTPException(
            status_code=400,
            detail="Only confirmed transactions can be canceled",
        )

    debited_wallet = await cruds_myeclpay.get_wallet(
        wallet_id=transaction.debited_wallet_id,
        db=db,
    )
    if debited_wallet is None:
        raise HTTPException(
            status_code=404,
            detail="Debited wallet does not exist",
        )

    await cruds_myeclpay.update_transaction_status(
        transaction_id=transaction_id,
        status=TransactionStatus.CANCELED,
        db=db,
    )

    await cruds_myeclpay.increment_wallet_balance(
        wallet_id=transaction.debited_wallet_id,
        amount=transaction.total,
        db=db,
    )

    await cruds_myeclpay.increment_wallet_balance(
        wallet_id=transaction.credited_wallet_id,
        amount=-transaction.total,
        db=db,
    )

    await db.commit()

    hyperion_myeclpay_logger.info(format_cancel_log(transaction_id))

    if debited_wallet.user is not None:
        message = Message(
            title="💳 Paiement annulé",
            content=f"La transaction de {transaction.total / 100} € a été annulée",
            action_module="MyECLPay",
        )
        await notification_tool.send_notification_to_user(
            user_id=debited_wallet.user.id,
            message=message,
        )


@router.get(
    "/myeclpay/integrity-check",
    status_code=200,
    response_model=tuple[
        list[schemas_myeclpay.Wallet],
        list[schemas_myeclpay.Transaction],
        list[schemas_payment.CheckoutComplete],
        list[schemas_myeclpay.Transfer],
        list[schemas_myeclpay.Refund],
    ],
)
async def get_data_for_integrity_check(
    request: Request,
    db: AsyncSession = Depends(get_db),
    settings: Settings = Depends(get_settings),
):
    """
    Check the integrity of the MyECL Pay database.

    **The header must contain the MYECLPAY_DATA_VERIFIER_ACCESS_TOKEN defined in the settings in the `X-Data-Verifier-Token` header**
    """
    if settings.MYECLPAY_DATA_VERIFIER_ACCESS_TOKEN is None:
        raise HTTPException(
            status_code=301,
            detail="MYECLPAY_DATA_VERIFIER_ACCESS_TOKEN is not set in the settings",
        )

    if (
        request.headers.get("X-Data-Verifier-Token")
        != settings.MYECLPAY_DATA_VERIFIER_ACCESS_TOKEN
    ):
        hyperion_security_logger.warning(
            f"A request to /myeclpay/integrity-check has been made with an invalid token, request_content: {request}",
        )
        raise HTTPException(
            status_code=403,
            detail="Access denied",
        )

    wallets = await cruds_myeclpay.get_wallets(
        db=db,
    )
    transactions = await cruds_myeclpay.get_transactions(
        db=db,
    )
    checkouts = await cruds_payment.get_checkouts(
        module="MyECLPay",
        db=db,
    )
    transfers = await cruds_myeclpay.get_transfers(
        db=db,
    )
    refunds = await cruds_myeclpay.get_refunds(
        db=db,
    )

    return wallets, transactions, checkouts, transfers, refunds<|MERGE_RESOLUTION|>--- conflicted
+++ resolved
@@ -1170,20 +1170,11 @@
 
     # TODO: add logs
     if settings.SMTP_ACTIVE:
-<<<<<<< HEAD
         mail = mail_templates.get_mail_myeclpay_tos_signed(
             tos_version=signature.accepted_tos_version,
-        )
-
-=======
-        account_exists_content = templates.get_template(
-            "myeclpay_signed_tos_mail.html",
-        ).render(
-            {
-                "tos_link": f"{settings.CLIENT_URL}myeclpay-terms-of-service",
-            },
-        )
->>>>>>> 560b550d
+            tos_url=f"{settings.CLIENT_URL}myeclpay-terms-of-service",
+        )
+
         background_tasks.add_task(
             send_email,
             recipient=user.email,
