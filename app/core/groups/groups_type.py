--- conflicted
+++ resolved
@@ -26,10 +26,7 @@
     admin_cdr = "c1275229-46b2-4e53-a7c4-305513bb1a2a"
     eclair = "1f841bd9-00be-41a7-96e1-860a18a46105"
     BDS = "61af3e52-7ef9-4608-823a-39d51e83d1db"
-<<<<<<< HEAD
-=======
     seed_library = "09153d2a-14f4-49a4-be57-5d0f265261b9"
->>>>>>> 001b352a
 
     # Auth related groups
 
