--- conflicted
+++ resolved
@@ -112,157 +112,6 @@
     return user
 
 
-<<<<<<< HEAD
-@router.get(
-    "/users/{user_id}",
-    response_model=schemas_core.CoreUser,
-    status_code=200,
-    tags=[Tags.users],
-)
-async def read_user(
-    user_id: str,
-    db: AsyncSession = Depends(get_db),
-    user: models_core.CoreUser = Depends(is_user_a_member_of(GroupType.admin)),
-):
-    """
-    Return `CoreUserSimple` representation of user with id `user_id`
-
-    **The user must be authenticated to use this endpoint**
-    """
-
-    db_user = await cruds_users.get_user_by_id(db=db, user_id=user_id)
-    if db_user is None:
-        raise HTTPException(status_code=404, detail="User not found")
-    return db_user
-
-
-# TODO: read this after making sure all information about the user has been deleted
-# @router.delete(
-#    "/users/{user_id}",
-#    status_code=204,
-#    tags=[Tags.users],
-# )
-# async def delete_user(user_id: str, db: AsyncSession = Depends(get_db), user: models_core.CoreUser = Depends(is_user_a_member_of(GroupType.admin))):
-#    """Delete user from database by id"""
-#    # TODO: WARNING - deleting an user without removing its relationship in other tables will have unexpected consequences
-#
-#    await cruds_users.delete_user(db=db, user_id=user_id)
-
-
-@router.patch(
-    "/users/me",
-    status_code=204,
-    tags=[Tags.users],
-)
-async def update_current_user(
-    user_update: schemas_core.CoreUserUpdate,
-    db: AsyncSession = Depends(get_db),
-    user: models_core.CoreUser = Depends(is_user_a_member),
-):
-    """
-    Update the current user, the request should contain a JSON with the fields to change (not necessarily all fields) and their new values
-
-    **The user must be authenticated to use this endpoint**
-    """
-
-    await cruds_users.update_user(db=db, user_id=user.id, user_update=user_update)
-
-
-@router.patch(
-    "/users/{user_id}",
-    status_code=204,
-    tags=[Tags.users],
-)
-async def update_user(
-    user_id: str,
-    user_update: schemas_core.CoreUserUpdate,
-    db: AsyncSession = Depends(get_db),
-    user: models_core.CoreUser = Depends(is_user_a_member_of(GroupType.admin)),
-):
-    """
-    Update a user, the request should contain a JSON with the fields to change (not necessarily all fields) and their new values
-
-    **This endpoint is only usable by administrators**
-    """
-    db_user = await cruds_users.get_user_by_id(db=db, user_id=user_id)
-    if not db_user:
-        raise HTTPException(status_code=404, detail="User not found")
-
-    await cruds_users.update_user(db=db, user_id=user_id, user_update=user_update)
-
-
-@router.post(
-    "/users/me/profile-picture",
-    response_model=standard_responses.Result,
-    status_code=201,
-    tags=[Tags.users],
-)
-async def create_current_user_profile_picture(
-    image: UploadFile = File(...),
-    user: models_core.CoreUser = Depends(is_user_a_member),
-    request_id: str = Depends(get_request_id),
-):
-    """
-    Upload a profile picture for the current user.
-
-    **The user must be authenticated to use this endpoint**
-    """
-
-    if image.content_type not in ["image/jpeg", "image/png", "image/webp"]:
-        raise HTTPException(
-            status_code=400, detail="Invalid file format, supported jpeg, png and webp"
-        )
-
-    # We need to go to the end of the file to be able to get the size of the file
-    image.file.seek(0, os.SEEK_END)
-    # Use file.tell() to retrieve the cursor's current position
-    file_size = image.file.tell()  # Bytes
-    if file_size > 1024 * 1024 * 4:  # 4 MB
-        raise HTTPException(
-            status_code=413,
-            detail="File size is too big. Limit is 4 MB",
-        )
-    # We go back to the beginning of the file to save it on the disk
-    await image.seek(0)
-
-    try:
-        with open(f"data/profile-pictures/{user.id}.png", "wb") as buffer:
-            shutil.copyfileobj(image.file, buffer)
-
-    except Exception as error:
-        hyperion_error_logger.error(
-            f"Create_current_user_profile_picture: could not save profile picture: {error} ({request_id})"
-        )
-        raise HTTPException(status_code=422, detail="Could not save profile picture")
-
-    return standard_responses.Result(success=True)
-
-
-@router.get(
-    "/users/{user_id}/profile-picture/",
-    response_class=FileResponse,
-    status_code=200,
-    tags=[Tags.users],
-)
-async def read_user_profile_picture(
-    user_id: str,
-    # TODO: we may want to remove this user requirement to be able to display images easily in html code
-    user: models_core.CoreUser = Depends(is_user_a_member),
-):
-    """
-    Get the profile picture of a user.
-
-    **The user must be authenticated to use this endpoint**
-    """
-
-    if not exists(f"data/profile-pictures/{user_id}.png"):
-        return FileResponse("assets/images/default_profile_picture.png")
-
-    return FileResponse(f"data/profile-pictures/{user_id}.png")
-
-
-=======
->>>>>>> 2b0ebbf2
 @router.post(
     "/users/create",
     response_model=standard_responses.Result,
@@ -277,13 +126,8 @@
     request_id: str = Depends(get_request_id),
 ):
     """
-<<<<<<< HEAD
     Start the user account creation process. The user will be sent an email with a link to activate his account.
     > The received token needs to be sent to the `/users/activate` endpoint to activate the account.
-=======
-    Start the user account creation process. The user will be sent an email with a link to activate their account.
-    > The received token needs to be send to `/users/activate` endpoint to activate the account.
->>>>>>> 2b0ebbf2
 
     If the **password** is not provided, it will be required during the activation process. Don't submit a password if you are creating an account for someone else.
 
@@ -309,13 +153,8 @@
         account_type = AccountType.student
     else:
         raise HTTPException(
-<<<<<<< HEAD
-            status_code=403,
-            detail=f"Unauthorized to create a {user_create.account_type} account",
-=======
             status_code=400,
             detail="Invalid ECL email address.",
->>>>>>> 2b0ebbf2
         )
 
     # Make sure a confirmed account does not already exist
@@ -353,18 +192,7 @@
     except Exception as error:
         raise HTTPException(status_code=400, detail=str(error))
 
-<<<<<<< HEAD
-        await cruds_users.create_unconfirmed_user(
-            user_unconfirmed=user_unconfirmed, db=db
-        )
-    except ValueError as error:
-        raise HTTPException(status_code=422, detail=str(error))
-    else:
-        # After adding the unconfirmed user to the database, we got an activation token that needs to be sent by email,
-        # in order to make sure the email address is valid
-=======
     return standard_responses.Result(success=True)
->>>>>>> 2b0ebbf2
 
 
 @router.post(
@@ -467,10 +295,6 @@
         f"Create_user: Creating an unconfirmed account for {email} with token {activation_token} ({request_id})"
     )
 
-<<<<<<< HEAD
-        # Warning: the validation token (and therefore the user_unconfirmed object) should **never** be returned in the request
-        return standard_responses.Result(success=True)
-=======
 
 @router.get(
     "/users/activate",
@@ -520,7 +344,6 @@
             "has_password": unconfirmed_user.password_hash is not None,
         },
     )
->>>>>>> 2b0ebbf2
 
 
 @router.post(
