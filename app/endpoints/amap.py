import uuid
from datetime import datetime

from fastapi import APIRouter, Depends, HTTPException, Response
from sqlalchemy.ext.asyncio import AsyncSession

from app.cruds import cruds_amap, cruds_users
from app.dependencies import get_db, is_user_a_member, is_user_a_member_of
from app.endpoints.users import read_user
from app.models import models_amap, models_core
from app.schemas import schemas_amap
from app.utils.tools import is_user_member_of_an_allowed_group
from app.utils.types.groups_type import GroupType
from app.utils.types.tags import Tags

router = APIRouter()


@router.get(
    "/amap/rights",
    response_model=schemas_amap.Rights,
    status_code=200,
    tags=[Tags.amap],
)
async def get_rights(
    db: AsyncSession = Depends(get_db),
    user: models_core.CoreUser = Depends(is_user_a_member),
):
    view = is_user_member_of_an_allowed_group(
        user, [GroupType.student, GroupType.staff]
    )
    manage = is_user_member_of_an_allowed_group(user, [GroupType.amap])
    return schemas_amap.Rights(view=view, manage=manage, amap_id=GroupType.amap)


@router.get(
    "/amap/products",
    response_model=list[schemas_amap.ProductComplete],
    status_code=200,
    tags=[Tags.amap],
)
async def get_products(
    db: AsyncSession = Depends(get_db),
    user: models_core.CoreUser = Depends(is_user_a_member_of(GroupType.amap)),
):
    """
    Return all products

    **The user must be a member of the group AMAP to use this endpoint**
    """
    products = await cruds_amap.get_products(db)
    return products


@router.post(
    "/amap/products",
    response_model=schemas_amap.ProductComplete,
    status_code=201,
    tags=[Tags.amap],
)
async def create_product(
    product: schemas_amap.ProductSimple,
    db: AsyncSession = Depends(get_db),
    user: models_core.CoreUser = Depends(is_user_a_member_of(GroupType.amap)),
):
    """
    Create a new product

    **The user must be a member of the group AMAP to use this endpoint**
    """
    db_product = models_amap.Product(id=str(uuid.uuid4()), **product.dict())

    try:
        result = await cruds_amap.create_product(product=db_product, db=db)
        return result
    except ValueError as error:
        raise HTTPException(status_code=422, detail=str(error))


@router.get(
    "/amap/products/{product_id}",
    response_model=schemas_amap.ProductComplete,
    status_code=200,
    tags=[Tags.amap],
)
async def get_product_by_id(
    product_id: str,
    db: AsyncSession = Depends(get_db),
    user: models_core.CoreUser = Depends(is_user_a_member),
):
    """
    Get a specific product
    """
    product = await cruds_amap.get_product_by_id(product_id=product_id, db=db)

    if product is None:
        raise HTTPException(status_code=404, detail="Product not found")

    return product


@router.patch(
    "/amap/products/{product_id}",
    status_code=204,
    tags=[Tags.amap],
)
async def edit_product(
    product_id: str,
    product_update: schemas_amap.ProductEdit,
    db: AsyncSession = Depends(get_db),
    user: models_core.CoreUser = Depends(is_user_a_member_of(GroupType.amap)),
):
    """
    Edit a product

    **The user must be a member of the group AMAP to use this endpoint**
    """

    product = await cruds_amap.get_product_by_id(db=db, product_id=product_id)
    if not product:
        raise HTTPException(status_code=404, detail="Product not found")

    await cruds_amap.edit_product(
        db=db, product_id=product_id, product_update=product_update
    )


@router.delete(
    "/amap/products/{product_id}",
    status_code=204,
    tags=[Tags.amap],
)
async def delete_product(
    product_id: str,
    db: AsyncSession = Depends(get_db),
    user: models_core.CoreUser = Depends(is_user_a_member_of(GroupType.amap)),
):
<<<<<<< HEAD
=======
    """
    Delete a product. A product can not be deleted if it is already used in a delivery.

    **The user must be a member of the group AMAP to use this endpoint**
    """

>>>>>>> 5501d51d
    product = await cruds_amap.get_product_by_id(db=db, product_id=product_id)
    if not product:
        raise HTTPException(status_code=404, detail="Product not found")

<<<<<<< HEAD
    if await cruds_amap.is_product_not_used(db=db, product_id=product_id):
        await cruds_amap.delete_product(db=db, product_id=product_id)
    else:
=======
    if await cruds_amap.is_product_used(db=db, product_id=product_id):
>>>>>>> 5501d51d
        raise HTTPException(
            status_code=403, detail="This product is used in a delivery"
        )

    await cruds_amap.delete_product(db=db, product_id=product_id)


@router.get(
    "/amap/deliveries",
    response_model=list[schemas_amap.DeliveryReturn],
    status_code=200,
    tags=[Tags.amap],
)
async def get_deliveries(
    db: AsyncSession = Depends(get_db),
    user: models_core.CoreUser = Depends(is_user_a_member),
):
    """
    Get all deliveries.
    """
    return await cruds_amap.get_deliveries(db)


@router.post(
    "/amap/deliveries",
    response_model=schemas_amap.DeliveryReturn,
    status_code=201,
    tags=[Tags.amap],
)
async def create_delivery(
    delivery: schemas_amap.DeliveryBase,
    db: AsyncSession = Depends(get_db),
    user: models_core.CoreUser = Depends(is_user_a_member_of(GroupType.amap)),
):
<<<<<<< HEAD
=======
    """
    Create a new delivery.

    **The user must be a member of the group AMAP to use this endpoint**
    """

>>>>>>> 5501d51d
    db_delivery = schemas_amap.DeliveryComplete(
        id=str(uuid.uuid4()),
        **delivery.dict(),
    )
    try:
        result = await cruds_amap.create_delivery(delivery=db_delivery, db=db)
        return result
    except ValueError as error:
        raise HTTPException(status_code=400, detail=str(error))


@router.delete(
    "/amap/deliveries/{delivery_id}",
    status_code=204,
    tags=[Tags.amap],
)
async def delete_delivery(
    delivery_id: str,
    db: AsyncSession = Depends(get_db),
    user: models_core.CoreUser = Depends(is_user_a_member_of(GroupType.amap)),
):
<<<<<<< HEAD
=======
    """
    Delete a delivery.

    **The user must be a member of the group AMAP to use this endpoint**
    """

>>>>>>> 5501d51d
    delivery = await cruds_amap.get_delivery_by_id(db=db, delivery_id=delivery_id)
    if delivery is None:
        raise HTTPException(status_code=404, detail="Delivery not found")

    await cruds_amap.delete_delivery(db=db, delivery_id=delivery_id)


@router.patch(
    "/amap/deliveries/{delivery_id}",
    status_code=204,
    tags=[Tags.amap],
)
async def edit_delivery(
    delivery_id: str,
    delivery: schemas_amap.DeliveryUpdate,
    db: AsyncSession = Depends(get_db),
    user: models_core.CoreUser = Depends(is_user_a_member_of(GroupType.amap)),
):
    """
    Edit a delivery.

    **The user must be a member of the group AMAP to use this endpoint**
    """

    delivery_db = await cruds_amap.get_delivery_by_id(db=db, delivery_id=delivery_id)
    if delivery_db is None:
        raise HTTPException(status_code=404, detail="Delivery not found")

    await cruds_amap.edit_delivery(db=db, delivery_id=delivery_id, delivery=delivery)


@router.get(
    "/amap/deliveries/{delivery_id}/products",
    response_model=list[schemas_amap.ProductComplete],
    status_code=200,
    tags=[Tags.amap],
)
async def get_products_from_delivery(
    delivery_id: str,
    db: AsyncSession = Depends(get_db),
    user: models_core.CoreUser = Depends(is_user_a_member),
):
<<<<<<< HEAD
=======
    """
    Get products from a delivery.
    """

>>>>>>> 5501d51d
    delivery = await cruds_amap.get_delivery_by_id(db=db, delivery_id=delivery_id)
    if delivery is None:
        raise HTTPException(status_code=404, detail="Delivery not found")

<<<<<<< HEAD
    products = await cruds_amap.get_products_from_delivery(
        delivery_id=delivery_id, db=db
    )
    return products
=======
    return delivery.products
>>>>>>> 5501d51d


@router.post(
    "/amap/deliveries/{delivery_id}/products/{product_id}",
    response_model=list[schemas_amap.ProductComplete],
    status_code=201,
    tags=[Tags.amap],
)
async def add_product_to_delivery(
    product_id: str,
    delivery_id: str,
    db: AsyncSession = Depends(get_db),
    user: models_core.CoreUser = Depends(is_user_a_member_of(GroupType.amap)),
):
    """
    Add `product_id` product to `delivery_id` delivery. This endpoint will only add a membership between the two objects.

    **The user must be a member of the group AMAP to use this endpoint**
    """
    # TODO: do we want to ask the client for a schema containing the product_id instead of putting it in the path?
    # For groups, we have a specific POST /groups/membership

    product = await cruds_amap.get_product_by_id(db=db, product_id=product_id)
    if not product:
        raise HTTPException(status_code=404, detail="Product not found")

    try:
        await cruds_amap.add_product_to_delivery(
            link=schemas_amap.AddProductDelivery(
                product_id=product_id, delivery_id=delivery_id
            ),
            db=db,
        )
        return await get_products_from_delivery(db=db, delivery_id=delivery_id)
<<<<<<< HEAD
    except ValueError as error:
        raise HTTPException(status_code=422, detail=str(error))
=======

    except ValueError as error:
        raise HTTPException(status_code=400, detail=str(error))
>>>>>>> 5501d51d


@router.delete(
    "/amap/deliveries/{delivery_id}/products/{product_id}",
    status_code=204,
    tags=[Tags.amap],
)
async def remove_product_from_delivery(
    delivery_id: str,
    product_id: str,
    db: AsyncSession = Depends(get_db),
    user: models_core.CoreUser = Depends(is_user_a_member_of(GroupType.amap)),
):
    """
    Remove a given product from a delivery. This won't delete the product nor the delivery.
<<<<<<< HEAD
=======

    **The user must be a member of the group AMAP to use this endpoint**
>>>>>>> 5501d51d
    """
    delivery = await cruds_amap.get_delivery_by_id(db=db, delivery_id=delivery_id)
    if delivery is None:
        raise HTTPException(status_code=404, detail="Delivery not found")
    product = await cruds_amap.get_product_by_id(db=db, product_id=product_id)
    if not product:
        raise HTTPException(status_code=404, detail="Product not found")

    await cruds_amap.remove_product_from_delivery(
        db=db, delivery_id=delivery_id, product_id=product_id
    )


<<<<<<< HEAD
@router.patch(
    "/amap/deliveries/{delivery_id}",
    status_code=204,
    tags=[Tags.amap],
)
async def edit_delivery(
    delivery_id: str,
    delivery: schemas_amap.DeliveryUpdate,
    db: AsyncSession = Depends(get_db),
    user: models_core.CoreUser = Depends(is_user_a_member_of(GroupType.amap)),
):
    delivery_db = await cruds_amap.get_delivery_by_id(db=db, delivery_id=delivery_id)
    if delivery_db is None:
        raise HTTPException(status_code=404, detail="Delivery not found")

    await cruds_amap.edit_delivery(db=db, delivery_id=delivery_id, delivery=delivery)


=======
>>>>>>> 5501d51d
@router.get(
    "/amap/deliveries/{delivery_id}/orders",
    response_model=list[schemas_amap.OrderReturn],
    status_code=200,
    tags=[Tags.amap],
)
async def get_orders_from_delivery(
    delivery_id: str,
    db: AsyncSession = Depends(get_db),
    user: models_core.CoreUser = Depends(is_user_a_member_of(GroupType.amap)),
):
<<<<<<< HEAD
=======
    """
    Get orders from a delivery.

    **The user must be a member of the group AMAP to use this endpoint**
    """
    # TODO: should we use a relation ship to load orders when querying the delivery?
    # We are currently making 2+N database calls.

>>>>>>> 5501d51d
    delivery = await cruds_amap.get_delivery_by_id(db=db, delivery_id=delivery_id)
    if delivery is None:
        raise HTTPException(status_code=404, detail="Delivery not found")

    orders = await cruds_amap.get_orders_from_delivery(delivery_id=delivery_id, db=db)
    return [
        await get_order_by_id(delivery_id=delivery_id, order_id=order.order_id, db=db)
        for order in orders
    ]


@router.get(
    "/amap/deliveries/{delivery_id}/orders/{order_id}",
    response_model=schemas_amap.OrderReturn,
    status_code=200,
    tags=[Tags.amap],
)
async def get_order_by_id(
    delivery_id: str,
    order_id: str,
    db: AsyncSession = Depends(get_db),
    user: models_core.CoreUser = Depends(is_user_a_member_of(GroupType.amap)),
):
<<<<<<< HEAD
=======
    """
    Get content of an order.

    **The user must be a member of the group AMAP to use this endpoint**
    """
    # TODO: document this endpoint
>>>>>>> 5501d51d

    order = await cruds_amap.get_order_by_id(order_id=order_id, db=db)
    if order is None:
        raise HTTPException(status_code=404, detail="Delivery not found")
    if delivery_id != order.delivery_id:
        raise HTTPException(
            status_code=404, detail="The order does not belong to this delivery"
        )

    quantities = await cruds_amap.get_quantities_of_order(db=db, order_id=order_id)
    products = []
    if not order:
        raise HTTPException(status_code=404, detail="Order not found")
    for p in order.products:
        quantity = quantities[p.id]
        products.append(
            schemas_amap.ProductQuantity(
                quantity=quantity,
                id=p.id,
                category=p.category,
                name=p.name,
                price=p.price,
            )
        )
    return schemas_amap.OrderReturn(
        products=products,
        user=order.user,
        delivery_id=order.delivery_id,
        collection_slot=order.collection_slot,
        delivery_date=order.delivery_date,
        order_id=order.order_id,
        amount=order.amount,
        ordering_date=order.ordering_date,
    )


@router.post(
    "/amap/deliveries/{delivery_id}/orders",
    response_model=schemas_amap.OrderReturn,
    status_code=201,
    tags=[Tags.amap],
)
async def add_order_to_delievery(
    order: schemas_amap.OrderBase,
    delivery_id: str,
    db: AsyncSession = Depends(get_db),
    user: models_core.CoreUser = Depends(is_user_a_member),
):
<<<<<<< HEAD
=======
    """
    Get orders from a delivery.

    **The user must be a member of the group AMAP to use this endpoint**
    """
    # TODO: document this endpoint

>>>>>>> 5501d51d
    delivery = await cruds_amap.get_delivery_by_id(db=db, delivery_id=delivery_id)
    if delivery is None:
        raise HTTPException(status_code=404, detail="Delivery not found")

    if user.id == order.user_id or is_user_member_of_an_allowed_group(
        user, [GroupType.amap]
    ):
        locked = await cruds_amap.checkif_delivery_locked(
            db=db, delivery_id=delivery_id
        )
        if locked:
            raise HTTPException(status_code=403, detail="Delivery locked")
        else:
            amount = 0.0
            for i in range(len(order.products_ids)):
                prod = await cruds_amap.get_product_by_id(
                    product_id=order.products_ids[i], db=db
                )
                if prod is not None:
                    amount += prod.price * order.products_quantity[i]
            ordering_date = datetime.now()
            order_id = str(uuid.uuid4())
            db_order = schemas_amap.OrderComplete(
                order_id=order_id,
                amount=amount,
                ordering_date=ordering_date,
                **order.dict(),
            )
<<<<<<< HEAD
            balance = await cruds_amap.get_cash_by_id(db=db, user_id=order.user_id)
            if balance is not None:
                if balance.balance < amount:
                    raise HTTPException(status_code=403, detail="Not enough money")
                else:
                    try:
                        await cruds_amap.add_order_to_delivery(
                            order=db_order,
                            db=db,
                        )
                        await cruds_amap.edit_cash_by_id(
                            db=db,
                            user_id=order.user_id,
                            balance=schemas_amap.CashEdit(
                                balance=balance.balance - amount
                            ),
                        )
                        return await get_order_by_id(
                            delivery_id=delivery_id, order_id=db_order.order_id, db=db
                        )
                    except ValueError as error:
                        raise HTTPException(status_code=422, detail=str(error))
=======
            balance: models_amap.Cash | None = await cruds_amap.get_cash_by_id(
                db=db,
                user_id=order.user_id,
            )
            # If the balance does not exist, we create a new one with a balance of 0
            if balance is None:
                new_cash_db = schemas_amap.CashDB(
                    balance=0,
                    user_id=order.user_id,
                )
                # And we use it for the rest of the function
                balance = models_amap.Cash(
                    **new_cash_db.dict(),
                )
            if balance.balance < amount:
                raise HTTPException(status_code=403, detail="Not enough money")
>>>>>>> 5501d51d
            else:
                try:
                    await cruds_amap.add_order_to_delivery(
                        order=db_order,
                        db=db,
                    )
                    await cruds_amap.edit_cash_by_id(
                        db=db,
                        user_id=order.user_id,
                        balance=schemas_amap.CashBase(balance=balance.balance - amount),
                    )
                    return await get_order_by_id(
                        delivery_id=delivery_id, order_id=db_order.order_id, db=db
                    )
                except ValueError as error:
                    raise HTTPException(status_code=422, detail=str(error))

    else:
        raise HTTPException(status_code=403)


@router.patch(
    "/amap/deliveries/{delivery_id}/orders",
    status_code=204,
    tags=[Tags.amap],
)
async def edit_orders_from_delieveries(
    delivery_id: str,
    order: schemas_amap.OrderEdit,
    db: AsyncSession = Depends(get_db),
    user: models_core.CoreUser = Depends(is_user_a_member),
):
<<<<<<< HEAD
=======
    """
    Edit an order.

    **The user must be a member of the group AMAP to use this endpoint**
    """
    # TODO: document this endpoint

>>>>>>> 5501d51d
    delivery = await cruds_amap.get_delivery_by_id(db=db, delivery_id=delivery_id)
    if delivery is None:
        raise HTTPException(status_code=404, detail="Delivery not found")

    if user.id == order.user_id or is_user_member_of_an_allowed_group(
        user, [GroupType.amap]
    ):
        locked = await cruds_amap.checkif_delivery_locked(
            db=db, delivery_id=delivery_id
        )
        if locked:
            raise HTTPException(status_code=403, detail="Delivery locked")
        else:
            amount = 0.0
            for i in range(len(order.products_ids)):
                prod = await cruds_amap.get_product_by_id(
                    product_id=order.products_ids[i], db=db
                )
                if prod is not None:
                    amount += prod.price * order.products_quantity[i]
            ordering_date = datetime.now()
            db_order = schemas_amap.OrderComplete(
                amount=amount, ordering_date=ordering_date, **order.dict()
            )
            previous_order = await cruds_amap.get_order_by_id(
                db=db, order_id=order.order_id
            )
            if previous_order is not None:
                previous_amount = previous_order.amount
                balance = await cruds_amap.get_cash_by_id(db=db, user_id=order.user_id)
                if balance is not None:
                    if balance.balance + previous_amount < amount:
                        raise HTTPException(status_code=403, detail="Not enough money")
                    else:
                        try:
                            await cruds_amap.edit_order(
                                order=db_order,
                                db=db,
                            )
                            await cruds_amap.edit_cash_by_id(
                                db=db,
                                user_id=order.user_id,
                                balance=schemas_amap.CashEdit(
                                    balance=balance.balance + previous_amount - amount
                                ),
                            )
                        except ValueError as error:
                            raise HTTPException(status_code=422, detail=str(error))
                else:
                    raise HTTPException(status_code=404, detail="No cash found")
            else:
                raise HTTPException(status_code=404, detail="No order found")
    else:
        raise HTTPException(status_code=403)


@router.delete(
    "/amap/deliveries/{delivery_id}/orders/{order_id}",
    status_code=204,
    tags=[Tags.amap],
)
async def remove_order(
    order_id: str,
    delivery_id: str,
    db: AsyncSession = Depends(get_db),
    user: models_core.CoreUser = Depends(is_user_a_member),
):
    """
    Delete and order.

    **The user must be a member of the group AMAP to use this endpoint**
    """
    # TODO: document this endpoint

    order = await cruds_amap.get_order_by_id(db=db, order_id=order_id)
    if order is None:
        raise HTTPException(status_code=404, detail="No order found")
    if order.delivery_id != delivery_id:
        raise HTTPException(status_code=404, detail="The order is not in this delivery")

    if user.id == order.user_id or is_user_member_of_an_allowed_group(
        user, [GroupType.amap]
    ):
        locked = await cruds_amap.checkif_delivery_locked(
            db=db, delivery_id=delivery_id
        )
        if locked:
            raise HTTPException(status_code=403, detail="Delivery locked")
        else:
            amount = order.amount
            balance = await cruds_amap.get_cash_by_id(db=db, user_id=order.user_id)
            if balance is not None:
                await cruds_amap.edit_cash_by_id(
                    db=db,
                    user_id=order.user_id,
<<<<<<< HEAD
                    balance=schemas_amap.CashEdit(balance=balance.balance + amount),
=======
                    balance=schemas_amap.CashBase(balance=balance.balance + amount),
>>>>>>> 5501d51d
                )
                await cruds_amap.remove_order(db=db, order_id=order_id)
            else:
                raise HTTPException(status_code=404, detail="No cash found")
        return Response(status_code=204)
    else:
        raise HTTPException(status_code=403)


@router.get(
    "/amap/users/cash",
    response_model=list[schemas_amap.CashComplete],
    status_code=200,
    tags=[Tags.amap],
)
async def get_users_cash(
    db: AsyncSession = Depends(get_db),
    user: models_core.CoreUser = Depends(is_user_a_member_of(GroupType.amap)),
):
    """
    Get cash from all users.

    **The user must be a member of the group AMAP to use this endpoint**
    """
    cash = await cruds_amap.get_users_cash(db)
    return cash


@router.get(
    "/amap/users/{user_id}/cash",
    response_model=schemas_amap.CashComplete,
    status_code=200,
    tags=[Tags.amap],
)
async def get_cash_by_id(
    user_id: str,
    db: AsyncSession = Depends(get_db),
    user: models_core.CoreUser = Depends(is_user_a_member),
):
    """
    Get cash from a specific user.

    **The user must be a member of the group AMAP to use this endpoint or can only access the endpoint for its own user_id**
    """
    user_db = await cruds_users.get_user_by_id(db=db, user_id=user_id)
    if user_db is None:
        raise HTTPException(status_code=404, detail="User not found")

    if user_id == user.id or is_user_member_of_an_allowed_group(user, [GroupType.amap]):
        cash = await cruds_amap.get_cash_by_id(user_id=user_id, db=db)
        if cash is not None:
<<<<<<< HEAD
            return cash
        else:
            return await create_cash_of_user(
                user_id=user_id,
                cash=schemas_amap.CashBase(balance=0, user_id=user_id),
                db=db,
            )
=======
            user = await read_user(user_id=cash.user_id, db=db)
            return schemas_amap.CashComplete(balance=cash.balance, user=user)
        else:
            return schemas_amap.CashComplete(balance=0, user=user)
>>>>>>> 5501d51d
    else:
        raise HTTPException(
            status_code=403,
            detail="Users that are not member of the group AMAP can only access the endpoint for their own user_id.",
        )


@router.post(
    "/amap/users/{user_id}/cash",
    response_model=schemas_amap.CashComplete,
    status_code=201,
    tags=[Tags.amap],
)
async def create_cash_of_user(
    user_id: str,
<<<<<<< HEAD
    cash: schemas_amap.CashBase,
    db: AsyncSession = Depends(get_db),
    user: models_core.CoreUser = Depends(is_user_a_member_of(GroupType.amap)),
):
    result = await cruds_amap.create_cash_of_user(
        cash=cash,
=======
    cash_base: schemas_amap.CashBase,
    db: AsyncSession = Depends(get_db),
    user: models_core.CoreUser = Depends(is_user_a_member_of(GroupType.amap)),
):
    """
    Create cash for an user.

    **The user must be a member of the group AMAP to use this endpoint**
    """

    user = await read_user(user_id=user_id, db=db)
    if not user:
        raise HTTPException(status_code=404, detail="User not found")

    cash = await cruds_amap.get_cash_by_id(db=db, user_id=user_id)
    if cash is not None:
        raise HTTPException(
            status_code=400,
            detail="This user already has a cash.",
        )
    cash_db = models_amap.Cash(user_id=user_id, balance=cash_base.balance)

    result = await cruds_amap.create_cash_of_user(
        cash=cash_db,
>>>>>>> 5501d51d
        db=db,
    )
    return result


@router.patch(
    "/amap/users/{user_id}/cash",
    status_code=204,
    tags=[Tags.amap],
)
async def edit_cash_by_id(
    user_id: str,
    balance: schemas_amap.CashEdit,
    db: AsyncSession = Depends(get_db),
    user: models_core.CoreUser = Depends(is_user_a_member_of(GroupType.amap)),
):
    """
    Edit cash for an user. This will add the balance to the current balance.
    A negative value can be provided to remove money from the user.

    **The user must be a member of the group AMAP to use this endpoint**
    """
    user = await read_user(user_id=user_id, db=db)
    if not user:
        raise HTTPException(status_code=404, detail="User not found")

    cash = await cruds_amap.get_cash_by_id(db=db, user_id=user_id)
    if cash is None:
        raise HTTPException(
            status_code=404,
            detail="The user don't have a cash.",
        )

    await cruds_amap.edit_cash_by_id(user_id=user_id, balance=balance, db=db)


@router.get(
    "/amap/users/{user_id}/orders",
    response_model=list[schemas_amap.OrderReturn],
    status_code=200,
    tags=[Tags.amap],
)
async def get_orders_of_user(
    user_id: str,
    db: AsyncSession = Depends(get_db),
    user: models_core.CoreUser = Depends(is_user_a_member),
):
    """
    Get orders from an user.

    **The user must be a member of the group AMAP to use this endpoint or can only access the endpoint for its own user_id**
    """
    user = await read_user(user_id=user_id, db=db)
    if not user:
        raise HTTPException(status_code=404, detail="User not found")

    if user_id == user.id or is_user_member_of_an_allowed_group(user, [GroupType.amap]):
        orders = await cruds_amap.get_orders_of_user(user_id=user_id, db=db)
        res = []
        for order in orders:
            quantities = await cruds_amap.get_quantities_of_order(
                db=db, order_id=order.order_id
            )
            products = []
            for p in order.products:
                quantity = quantities[p.id]
                products.append(
                    schemas_amap.ProductQuantity(
                        quantity=quantity,
                        id=p.id,
                        category=p.category,
                        name=p.name,
                        price=p.price,
                    )
                )
            res.append(
                schemas_amap.OrderReturn(
                    products=products,
                    user=order.user,
                    delivery_id=order.delivery_id,
                    collection_slot=order.collection_slot,
                    delivery_date=order.delivery_date,
                    order_id=order.order_id,
                    amount=order.amount,
                    ordering_date=order.ordering_date,
                )
            )
        return res
    else:
        raise HTTPException(status_code=403)<|MERGE_RESOLUTION|>--- conflicted
+++ resolved
@@ -135,26 +135,18 @@
     db: AsyncSession = Depends(get_db),
     user: models_core.CoreUser = Depends(is_user_a_member_of(GroupType.amap)),
 ):
-<<<<<<< HEAD
-=======
     """
     Delete a product. A product can not be deleted if it is already used in a delivery.
 
     **The user must be a member of the group AMAP to use this endpoint**
     """
-
->>>>>>> 5501d51d
     product = await cruds_amap.get_product_by_id(db=db, product_id=product_id)
     if not product:
         raise HTTPException(status_code=404, detail="Product not found")
 
-<<<<<<< HEAD
     if await cruds_amap.is_product_not_used(db=db, product_id=product_id):
         await cruds_amap.delete_product(db=db, product_id=product_id)
     else:
-=======
-    if await cruds_amap.is_product_used(db=db, product_id=product_id):
->>>>>>> 5501d51d
         raise HTTPException(
             status_code=403, detail="This product is used in a delivery"
         )
@@ -189,15 +181,12 @@
     db: AsyncSession = Depends(get_db),
     user: models_core.CoreUser = Depends(is_user_a_member_of(GroupType.amap)),
 ):
-<<<<<<< HEAD
-=======
     """
     Create a new delivery.
 
     **The user must be a member of the group AMAP to use this endpoint**
     """
 
->>>>>>> 5501d51d
     db_delivery = schemas_amap.DeliveryComplete(
         id=str(uuid.uuid4()),
         **delivery.dict(),
@@ -219,15 +208,12 @@
     db: AsyncSession = Depends(get_db),
     user: models_core.CoreUser = Depends(is_user_a_member_of(GroupType.amap)),
 ):
-<<<<<<< HEAD
-=======
     """
     Delete a delivery.
 
     **The user must be a member of the group AMAP to use this endpoint**
     """
 
->>>>>>> 5501d51d
     delivery = await cruds_amap.get_delivery_by_id(db=db, delivery_id=delivery_id)
     if delivery is None:
         raise HTTPException(status_code=404, detail="Delivery not found")
@@ -270,25 +256,17 @@
     db: AsyncSession = Depends(get_db),
     user: models_core.CoreUser = Depends(is_user_a_member),
 ):
-<<<<<<< HEAD
-=======
+
     """
     Get products from a delivery.
     """
 
->>>>>>> 5501d51d
     delivery = await cruds_amap.get_delivery_by_id(db=db, delivery_id=delivery_id)
     if delivery is None:
         raise HTTPException(status_code=404, detail="Delivery not found")
 
-<<<<<<< HEAD
-    products = await cruds_amap.get_products_from_delivery(
-        delivery_id=delivery_id, db=db
-    )
-    return products
-=======
+
     return delivery.products
->>>>>>> 5501d51d
 
 
 @router.post(
@@ -323,14 +301,9 @@
             db=db,
         )
         return await get_products_from_delivery(db=db, delivery_id=delivery_id)
-<<<<<<< HEAD
-    except ValueError as error:
-        raise HTTPException(status_code=422, detail=str(error))
-=======
 
     except ValueError as error:
         raise HTTPException(status_code=400, detail=str(error))
->>>>>>> 5501d51d
 
 
 @router.delete(
@@ -346,11 +319,9 @@
 ):
     """
     Remove a given product from a delivery. This won't delete the product nor the delivery.
-<<<<<<< HEAD
-=======
-
-    **The user must be a member of the group AMAP to use this endpoint**
->>>>>>> 5501d51d
+
+    **The user must be a member of the group AMAP to use this endpoint**
+
     """
     delivery = await cruds_amap.get_delivery_by_id(db=db, delivery_id=delivery_id)
     if delivery is None:
@@ -364,27 +335,6 @@
     )
 
 
-<<<<<<< HEAD
-@router.patch(
-    "/amap/deliveries/{delivery_id}",
-    status_code=204,
-    tags=[Tags.amap],
-)
-async def edit_delivery(
-    delivery_id: str,
-    delivery: schemas_amap.DeliveryUpdate,
-    db: AsyncSession = Depends(get_db),
-    user: models_core.CoreUser = Depends(is_user_a_member_of(GroupType.amap)),
-):
-    delivery_db = await cruds_amap.get_delivery_by_id(db=db, delivery_id=delivery_id)
-    if delivery_db is None:
-        raise HTTPException(status_code=404, detail="Delivery not found")
-
-    await cruds_amap.edit_delivery(db=db, delivery_id=delivery_id, delivery=delivery)
-
-
-=======
->>>>>>> 5501d51d
 @router.get(
     "/amap/deliveries/{delivery_id}/orders",
     response_model=list[schemas_amap.OrderReturn],
@@ -396,8 +346,7 @@
     db: AsyncSession = Depends(get_db),
     user: models_core.CoreUser = Depends(is_user_a_member_of(GroupType.amap)),
 ):
-<<<<<<< HEAD
-=======
+
     """
     Get orders from a delivery.
 
@@ -406,7 +355,6 @@
     # TODO: should we use a relation ship to load orders when querying the delivery?
     # We are currently making 2+N database calls.
 
->>>>>>> 5501d51d
     delivery = await cruds_amap.get_delivery_by_id(db=db, delivery_id=delivery_id)
     if delivery is None:
         raise HTTPException(status_code=404, detail="Delivery not found")
@@ -430,15 +378,14 @@
     db: AsyncSession = Depends(get_db),
     user: models_core.CoreUser = Depends(is_user_a_member_of(GroupType.amap)),
 ):
-<<<<<<< HEAD
-=======
+
     """
     Get content of an order.
 
     **The user must be a member of the group AMAP to use this endpoint**
     """
     # TODO: document this endpoint
->>>>>>> 5501d51d
+
 
     order = await cruds_amap.get_order_by_id(order_id=order_id, db=db)
     if order is None:
@@ -487,8 +434,7 @@
     db: AsyncSession = Depends(get_db),
     user: models_core.CoreUser = Depends(is_user_a_member),
 ):
-<<<<<<< HEAD
-=======
+
     """
     Get orders from a delivery.
 
@@ -496,7 +442,6 @@
     """
     # TODO: document this endpoint
 
->>>>>>> 5501d51d
     delivery = await cruds_amap.get_delivery_by_id(db=db, delivery_id=delivery_id)
     if delivery is None:
         raise HTTPException(status_code=404, detail="Delivery not found")
@@ -525,7 +470,6 @@
                 ordering_date=ordering_date,
                 **order.dict(),
             )
-<<<<<<< HEAD
             balance = await cruds_amap.get_cash_by_id(db=db, user_id=order.user_id)
             if balance is not None:
                 if balance.balance < amount:
@@ -548,24 +492,6 @@
                         )
                     except ValueError as error:
                         raise HTTPException(status_code=422, detail=str(error))
-=======
-            balance: models_amap.Cash | None = await cruds_amap.get_cash_by_id(
-                db=db,
-                user_id=order.user_id,
-            )
-            # If the balance does not exist, we create a new one with a balance of 0
-            if balance is None:
-                new_cash_db = schemas_amap.CashDB(
-                    balance=0,
-                    user_id=order.user_id,
-                )
-                # And we use it for the rest of the function
-                balance = models_amap.Cash(
-                    **new_cash_db.dict(),
-                )
-            if balance.balance < amount:
-                raise HTTPException(status_code=403, detail="Not enough money")
->>>>>>> 5501d51d
             else:
                 try:
                     await cruds_amap.add_order_to_delivery(
@@ -598,8 +524,7 @@
     db: AsyncSession = Depends(get_db),
     user: models_core.CoreUser = Depends(is_user_a_member),
 ):
-<<<<<<< HEAD
-=======
+
     """
     Edit an order.
 
@@ -607,7 +532,6 @@
     """
     # TODO: document this endpoint
 
->>>>>>> 5501d51d
     delivery = await cruds_amap.get_delivery_by_id(db=db, delivery_id=delivery_id)
     if delivery is None:
         raise HTTPException(status_code=404, detail="Delivery not found")
@@ -703,11 +627,7 @@
                 await cruds_amap.edit_cash_by_id(
                     db=db,
                     user_id=order.user_id,
-<<<<<<< HEAD
                     balance=schemas_amap.CashEdit(balance=balance.balance + amount),
-=======
-                    balance=schemas_amap.CashBase(balance=balance.balance + amount),
->>>>>>> 5501d51d
                 )
                 await cruds_amap.remove_order(db=db, order_id=order_id)
             else:
@@ -759,7 +679,6 @@
     if user_id == user.id or is_user_member_of_an_allowed_group(user, [GroupType.amap]):
         cash = await cruds_amap.get_cash_by_id(user_id=user_id, db=db)
         if cash is not None:
-<<<<<<< HEAD
             return cash
         else:
             return await create_cash_of_user(
@@ -767,12 +686,6 @@
                 cash=schemas_amap.CashBase(balance=0, user_id=user_id),
                 db=db,
             )
-=======
-            user = await read_user(user_id=cash.user_id, db=db)
-            return schemas_amap.CashComplete(balance=cash.balance, user=user)
-        else:
-            return schemas_amap.CashComplete(balance=0, user=user)
->>>>>>> 5501d51d
     else:
         raise HTTPException(
             status_code=403,
@@ -788,39 +701,12 @@
 )
 async def create_cash_of_user(
     user_id: str,
-<<<<<<< HEAD
     cash: schemas_amap.CashBase,
     db: AsyncSession = Depends(get_db),
     user: models_core.CoreUser = Depends(is_user_a_member_of(GroupType.amap)),
 ):
     result = await cruds_amap.create_cash_of_user(
         cash=cash,
-=======
-    cash_base: schemas_amap.CashBase,
-    db: AsyncSession = Depends(get_db),
-    user: models_core.CoreUser = Depends(is_user_a_member_of(GroupType.amap)),
-):
-    """
-    Create cash for an user.
-
-    **The user must be a member of the group AMAP to use this endpoint**
-    """
-
-    user = await read_user(user_id=user_id, db=db)
-    if not user:
-        raise HTTPException(status_code=404, detail="User not found")
-
-    cash = await cruds_amap.get_cash_by_id(db=db, user_id=user_id)
-    if cash is not None:
-        raise HTTPException(
-            status_code=400,
-            detail="This user already has a cash.",
-        )
-    cash_db = models_amap.Cash(user_id=user_id, balance=cash_base.balance)
-
-    result = await cruds_amap.create_cash_of_user(
-        cash=cash_db,
->>>>>>> 5501d51d
         db=db,
     )
     return result
