name: Test
# https://docs.github.com/actions/automating-builds-and-tests/building-and-testing-nodejs-or-python?langId=py#requirements-file

on:
  pull_request:
    types: [opened, ready_for_review, synchronize]
  push:
    branches:
      - main

jobs:
  test:
    runs-on: ubuntu-latest
    timeout-minutes: 10

    # Add a Redis container
    # https://docs.github.com/en/actions/using-containerized-services/creating-redis-service-containers#running-jobs-directly-on-the-runner-machine
    # Service containers to run with `runner-job`
    services:
      # Label used to access the service container
      redis:
        # Docker Hub image
        image: redis
        # Set health checks to wait until redis has started
        options: >-
          --health-cmd "redis-cli ping"
          --health-interval 10s
          --health-timeout 5s
          --health-retries 5
        ports:
          # Maps port 6379 on service container to the host
          - 6379:6379
      postgres:
        # Docker Hub image
        image: "postgres:15.1"
        # Provide the password for postgres
        env:
          POSTGRES_PASSWORD: "somerealpassword"
          POSTGRES_USER: "hyperion"
          POSTGRES_DB: "hyperion"
        # Set health checks to wait until postgres has started
        options: >-
          --health-cmd pg_isready
          --health-interval 10s
          --health-timeout 5s
          --health-retries 5
        ports:
          # Maps tcp port 5432 on service container to the host
          - 5432:5432

    steps:
      - name: Check out the code
        uses: actions/checkout@v6

      - name: Fetch full main branch history # We don't known the the base commit of the PR
        run: git fetch origin main --unshallow

      # Setup Python (faster than using Python container)
      - name: Setup Python
        uses: actions/setup-python@v6
        id: setup-python
        with:
<<<<<<< HEAD
          python-version: "3.12"
=======
          python-version: "3.14"
>>>>>>> ca332419

      - name: Cache uv folder
        id: cache-uv
        uses: actions/cache@v4.3.0
        with:
          path: ~/.cache/uv
          key: ${{ runner.os }}-python-${{ steps.setup-python.outputs.python-version }}-uv-${{ hashFiles('requirements.txt', 'requirements-dev.txt') }}

      - name: Install uv
        run: curl -LsSf https://astral.sh/uv/install.sh | sh

      - name: Install dependencies
        run: uv pip install --system -r requirements-dev.txt

      - name: Cache .pytest_cache folder
        id: pytest_cache
        uses: actions/cache@v4.3.0
        with:
          path: .pytest_cache
          key: pytest_cache-${{ github.head_ref }}

      # Run unit tests, run them all when push to main branch
      - name: Run all unit tests
        run: python tests_script.py --cov --all
        if: github.event_name == 'push'

      - name: Run unit tests for changed files
        run: python tests_script.py --cov
        if: github.event_name == 'pull_request'

      - name: Upload coverage reports to Codecov
        uses: codecov/codecov-action@v5.5.1
        env:
          CODECOV_TOKEN: ${{ secrets.CODECOV_TOKEN }}<|MERGE_RESOLUTION|>--- conflicted
+++ resolved
@@ -60,11 +60,7 @@
         uses: actions/setup-python@v6
         id: setup-python
         with:
-<<<<<<< HEAD
-          python-version: "3.12"
-=======
           python-version: "3.14"
->>>>>>> ca332419
 
       - name: Cache uv folder
         id: cache-uv
