import uuid
from datetime import datetime

from app.main import app
from app.models import models_amap, models_core
from app.utils.types.groups_type import GroupType
from tests.commons import (
    TestingSessionLocal,
    client,
    create_api_access_token,
    create_user_with_groups,
)

amap_user: models_core.CoreUser | None = None
student_user: models_core.CoreUser | None = None
product: models_amap.Product | None = None
deletable_product: models_amap.Product | None = None
delivery: models_amap.Delivery | None = None
deletable_delivery: models_amap.Delivery | None = None
order: models_amap.Order | None = None


@app.on_event("startup")  # create the data needed in the tests
async def startuptest():
    global amap_user, student_user, product, deletable_product, delivery, deletable_delivery

    async with TestingSessionLocal() as db:
        amap_user = await create_user_with_groups([GroupType.amap], db=db)
        student_user = await create_user_with_groups([GroupType.student], db=db)

        product = models_amap.Product(
            id=str(uuid.uuid4()), name="Tomato", price=1.5, category="Test"
        )
        db.add(product)
        deletable_product = models_amap.Product(
            id=str(uuid.uuid4()), name="Deletable Tomato", price=1.5, category="Test"
        )
        db.add(deletable_product)

        # We can not create two deliveries with the same date
        delivery = models_amap.Delivery(
            id=str(uuid.uuid4()),
            delivery_date=datetime(2022, 8, 15),
            # products=[],
            locked=False,
        )
        db.add(delivery)
        deletable_delivery = models_amap.Delivery(
            id=str(uuid.uuid4()),
            delivery_date=datetime(2022, 8, 16),
            # products=[],
            locked=False,
        )
        db.add(deletable_delivery)

        await db.commit()


def test_get_rights():
    token = create_api_access_token(amap_user)
    response = client.get(
        "/amap/rights",
        headers={"Authorization": f"Bearer {token}"},
    )
    assert response.status_code == 200


def test_get_products():
    token = create_api_access_token(amap_user)

    response = client.get(
        "/amap/products",
        headers={"Authorization": f"Bearer {token}"},
    )
    assert response.status_code == 200


def test_create_product():
    token = create_api_access_token(amap_user)

    response = client.post(
        "/amap/products",
        json={"name": "test", "price": 0.1, "category": "test"},
        headers={"Authorization": f"Bearer {token}"},
    )
    assert response.status_code == 201


def test_get_product_by_id():
    # The user don't need to be part of group amap to get a product
    student_token = create_api_access_token(student_user)

    response = client.get(
        f"/amap/products/{product.id}",
        headers={"Authorization": f"Bearer {student_token}"},
    )
    assert response.status_code == 200


def test_edit_product():
    token = create_api_access_token(amap_user)

    response = client.patch(
        f"/amap/products/{product.id}",
        json={"name": "testupdate", "price": 0.1, "category": "test"},
        headers={"Authorization": f"Bearer {token}"},
    )
    assert response.status_code == 204


def test_delete_product():
    token = create_api_access_token(amap_user)

    response = client.delete(
        f"/amap/products/{deletable_product.id}",
        headers={"Authorization": f"Bearer {token}"},
    )
    assert response.status_code == 204


def test_get_deliveries():
    # The user don't need to be part of group amap to get a product
    student_token = create_api_access_token(student_user)

    response = client.get(
        "/amap/deliveries",
        headers={"Authorization": f"Bearer {student_token}"},
    )
    assert response.status_code == 200


def test_create_delivery():
    token = create_api_access_token(amap_user)

    response = client.post(
        "/amap/deliveries",
        json={
            "delivery_date": "2022-08-17",
            "products_ids": [product.id],
            "locked": False,
        },
        headers={"Authorization": f"Bearer {token}"},
    )
    assert response.status_code == 201


def test_delete_delivery():
    token = create_api_access_token(amap_user)

    response = client.delete(
        f"/amap/deliveries/{deletable_delivery.id}",
        headers={"Authorization": f"Bearer {token}"},
    )
    assert response.status_code == 204


def test_edit_delivery():
    token = create_api_access_token(amap_user)

    response = client.patch(
        f"/amap/deliveries/{delivery.id}",
        json={"delivery_date": "2022-08-18", "locked": False},
        headers={"Authorization": f"Bearer {token}"},
    )
    assert response.status_code == 204


def test_get_products_from_delivery():
    # The user don't need to be part of group amap to get a product
    student_token = create_api_access_token(student_user)

    response = client.get(
        f"/amap/deliveries/{delivery.id}/products",
        headers={"Authorization": f"Bearer {student_token}"},
    )
    assert response.status_code == 200


def test_add_product_to_delivery():
    token = create_api_access_token(amap_user)

    response = client.post(
        f"/amap/deliveries/{delivery.id}/products/{product.id}",
        headers={"Authorization": f"Bearer {token}"},
    )
    assert response.status_code == 201


def test_remove_product_from_delivery():
    token = create_api_access_token(amap_user)

    # TODO: may this break if the product is still not in the delivery?
    response = client.delete(
        f"/amap/deliveries/{delivery.id}/products/{product.id}",
        headers={"Authorization": f"Bearer {token}"},
    )
    assert response.status_code == 204


def test_get_orders_from_delivery():
    token = create_api_access_token(amap_user)

    response = client.get(
        f"/amap/deliveries/{delivery.id}/orders",
        headers={"Authorization": f"Bearer {token}"},
    )
    assert response.status_code == 200


# TODO: test get_order_by_id


def test_add_order_to_delivery():
    token = create_api_access_token(student_user)

    response = client.post(
<<<<<<< HEAD
        f"/amap/users/{amap_user.id}/cash",
        json={"balance": 50, "user_id": amap_user.id},
=======
        f"/amap/deliveries/{delivery.id}/orders",
        json={
            "user_id": student_user.id,
            "delivery_id": delivery.id,
            "products_ids": [],
            "collection_slot": "midi",
            "delivery_date": "2022-08-16",
            "products_quantity": [],
        },
>>>>>>> 5501d51d
        headers={"Authorization": f"Bearer {token}"},
    )
    assert response.status_code == 201


# TODO: test edit_orders_from_delieveries
# TODO: test remove_order


def test_get_users_cash():
    token = create_api_access_token(amap_user)

    response = client.get(
        "/amap/users/cash",
        headers={"Authorization": f"Bearer {token}"},
    )
    assert response.status_code == 200


def test_get_cash_by_id():
    amap_token = create_api_access_token(amap_user)
    student_token = create_api_access_token(student_user)

    # The student user who is not part of AMAP group
    # should be able to access its own cash
    response = client.get(
        f"/amap/users/{student_user.id}/cash",
        headers={"Authorization": f"Bearer {student_token}"},
    )
    assert response.status_code == 200

    # The student user who is not part of AMAP group
    # should not be able to access an other user cash
    response = client.get(
        f"/amap/users/{amap_user.id}/cash",
        headers={"Authorization": f"Bearer {student_token}"},
    )
    assert response.status_code == 403

    # The AMAP user should be able to access an other user cash
    response = client.get(
        f"/amap/users/{student_user.id}/cash",
        headers={"Authorization": f"Bearer {amap_token}"},
    )
    assert response.status_code == 200


def test_create_cash_of_user():
    token = create_api_access_token(amap_user)

    response = client.post(
        f"/amap/users/{student_user.id}/cash",
        json={"balance": 50},
        headers={"Authorization": f"Bearer {token}"},
    )
    assert response.status_code == 201


def test_edit_cash_by_id():
    token = create_api_access_token(amap_user)

    response = client.patch(
<<<<<<< HEAD
        f"/amap/users/{amap_user.id}/cash",
        json={"balance": 45, "user_id": amap_user.id},
=======
        f"/amap/users/{student_user.id}/cash",
        json={"balance": 45},
>>>>>>> 5501d51d
        headers={"Authorization": f"Bearer {token}"},
    )
    assert response.status_code == 204


def test_get_orders_of_user():
    token = create_api_access_token(student_user)

    response = client.get(
        f"/amap/users/{amap_user.id}/orders",
        headers={"Authorization": f"Bearer {token}"},
    )
    assert response.status_code == 200


"""
    response = client.patch(
        f"/amap/deliveries/{id}/orders",
        json={
            "user_id": amap_user.id,
            "delivery_id": id,
            "products_ids": [],
            "collection_slot": "soir",
            "delivery_date": "2022-08-16",
            "products_quantity": [],
            "order_id": order_id,
        },
        headers={"Authorization": f"Bearer {token}"},
    )
    assert response.status_code == 204

    response = client.get(
        f"/amap/deliveries/{id}/orders/{order_id}",
        headers={"Authorization": f"Bearer {token}"},
    )
    assert response.status_code == 200

    response = client.delete(
        f"/amap/deliveries/{id}/orders/{order_id}",
        headers={"Authorization": f"Bearer {token}"},
    )
    assert response.status_code == 204
"""<|MERGE_RESOLUTION|>--- conflicted
+++ resolved
@@ -214,10 +214,6 @@
     token = create_api_access_token(student_user)
 
     response = client.post(
-<<<<<<< HEAD
-        f"/amap/users/{amap_user.id}/cash",
-        json={"balance": 50, "user_id": amap_user.id},
-=======
         f"/amap/deliveries/{delivery.id}/orders",
         json={
             "user_id": student_user.id,
@@ -227,7 +223,6 @@
             "delivery_date": "2022-08-16",
             "products_quantity": [],
         },
->>>>>>> 5501d51d
         headers={"Authorization": f"Bearer {token}"},
     )
     assert response.status_code == 201
@@ -290,13 +285,8 @@
     token = create_api_access_token(amap_user)
 
     response = client.patch(
-<<<<<<< HEAD
         f"/amap/users/{amap_user.id}/cash",
         json={"balance": 45, "user_id": amap_user.id},
-=======
-        f"/amap/users/{student_user.id}/cash",
-        json={"balance": 45},
->>>>>>> 5501d51d
         headers={"Authorization": f"Bearer {token}"},
     )
     assert response.status_code == 204
