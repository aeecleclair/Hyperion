import uuid
from datetime import UTC, datetime

import pytest_asyncio

from app.core.groups.groups_type import GroupType
from app.core.users import models_users
from app.modules.cdr import models_cdr
from app.modules.cdr.utils_cdr import construct_dataframe_from_users_purchases
from tests.commons import (
    create_api_access_token,
    create_user_with_groups,
)

cdr_admin: models_users.CoreUser
cdr_user1: models_users.CoreUser
cdr_user2: models_users.CoreUser
cdr_user3: models_users.CoreUser

token_admin: str
token_user: str

seller1: models_cdr.Seller
seller2: models_cdr.Seller

product1: models_cdr.CdrProduct
product2: models_cdr.CdrProduct
product3: models_cdr.CdrProduct

product1_variant1: models_cdr.ProductVariant
product1_variant2: models_cdr.ProductVariant
product1_variant3: models_cdr.ProductVariant
product2_variant1: models_cdr.ProductVariant
product3_variant1: models_cdr.ProductVariant

purchase_user1_product1_variant1: models_cdr.Purchase
purchase_user1_product2_variant1: models_cdr.Purchase
purchase_user1_product3_variant1: models_cdr.Purchase
purchase_user2_product1_variant2: models_cdr.Purchase
purchase_user2_product2_variant1: models_cdr.Purchase
purchase_user3_product1_variant3: models_cdr.Purchase
purchase_user3_product3_variant1: models_cdr.Purchase

customdata_field1: models_cdr.CustomDataField
customdata_field2: models_cdr.CustomDataField

customdata_user1: models_cdr.CustomData
customdata_user2: models_cdr.CustomData
customdata_user3: models_cdr.CustomData


@pytest_asyncio.fixture(scope="module", autouse=True)
async def init_objects():
    global cdr_admin
    cdr_admin = await create_user_with_groups(
        [GroupType.admin_cdr],
        email="cdr_admin@etu.ec-lyon.fr",
    )

    global token_admin
    token_admin = create_api_access_token(cdr_admin)

    global cdr_user1
    cdr_user1 = await create_user_with_groups(
        [],
        email="demo@demo.fr",
        name="Demo",
        firstname="Oui",
    )

    global token_user
    token_user = create_api_access_token(cdr_user1)

    global cdr_user2
    cdr_user2 = await create_user_with_groups(
        [],
    )

    global cdr_user3
    cdr_user3 = await create_user_with_groups(
        [],
    )

    global seller1
    seller1 = models_cdr.Seller(
        id=uuid.uuid4(),
        name="BDE",
        group_id=str(GroupType.BDE.value),
        order=1,
    )

    global seller2
    seller2 = models_cdr.Seller(
        id=uuid.uuid4(),
        name="CAA",
        group_id=str(GroupType.CAA.value),
        order=2,
    )

    global product1
    product1 = models_cdr.CdrProduct(
        id=uuid.uuid4(),
        seller_id=seller1.id,
        name_fr="Produit",
        name_en="Product",
        description_fr="Un Produit",
        description_en="A Product",
        available_online=False,
<<<<<<< HEAD
        year=datetime.now(UTC).year,
=======
        needs_validation=True,
>>>>>>> 0e03c0ef
    )

    global product2
    product2 = models_cdr.CdrProduct(
        id=uuid.uuid4(),
        seller_id=seller1.id,
        name_fr="Produit2",
        name_en="Product2",
        description_fr="Un Produit2",
        description_en="A Product2",
        available_online=False,
<<<<<<< HEAD
        year=datetime.now(UTC).year,
=======
        needs_validation=True,
>>>>>>> 0e03c0ef
    )

    global product3
    product3 = models_cdr.CdrProduct(
        id=uuid.uuid4(),
        seller_id=seller2.id,
        name_fr="Produit3",
        name_en="Product3",
        description_fr="Un Produit3",
        description_en="A Product3",
        available_online=False,
<<<<<<< HEAD
        year=datetime.now(UTC).year,
=======
        needs_validation=True,
>>>>>>> 0e03c0ef
    )

    global customdata_field1
    customdata_field1 = models_cdr.CustomDataField(
        id=uuid.uuid4(),
        product_id=product1.id,
        name="Champ 1",
    )

    global customdata_field2
    customdata_field2 = models_cdr.CustomDataField(
        id=uuid.uuid4(),
        product_id=product2.id,
        name="Champ 2",
    )

    global product1_variant1
    product1_variant1 = models_cdr.ProductVariant(
        id=uuid.uuid4(),
        product_id=product1.id,
        name_fr="Variante",
        name_en="Variant",
        price=100,
        unique=False,
        enabled=True,
        year=datetime.now(UTC).year,
    )

    global product1_variant2
    product1_variant2 = models_cdr.ProductVariant(
        id=uuid.uuid4(),
        product_id=product1.id,
        name_fr="Variante2",
        name_en="Variant2",
        price=200,
        unique=False,
        enabled=True,
        year=datetime.now(UTC).year,
    )

    global product1_variant3
    product1_variant3 = models_cdr.ProductVariant(
        id=uuid.uuid4(),
        product_id=product1.id,
        name_fr="Variante3",
        name_en="Variant3",
        price=300,
        unique=False,
        enabled=True,
        year=datetime.now(UTC).year,
    )

    global product2_variant1
    product2_variant1 = models_cdr.ProductVariant(
        id=uuid.uuid4(),
        product_id=product2.id,
        name_fr="Variante",
        name_en="Variant",
        price=100,
        unique=True,
        enabled=True,
        year=datetime.now(UTC).year,
    )

    global product3_variant1
    product3_variant1 = models_cdr.ProductVariant(
        id=uuid.uuid4(),
        product_id=product3.id,
        name_fr="Variante",
        name_en="Variant",
        price=100,
        unique=False,
        enabled=True,
        year=datetime.now(UTC).year,
    )

    global purchase_user1_product1_variant1
    purchase_user1_product1_variant1 = models_cdr.Purchase(
        user_id=cdr_user1.id,
        product_variant_id=product1_variant1.id,
        quantity=10,
        validated=True,
        purchased_on=datetime.now(UTC),
    )

    global purchase_user1_product2_variant1
    purchase_user1_product2_variant1 = models_cdr.Purchase(
        user_id=cdr_user1.id,
        product_variant_id=product2_variant1.id,
        quantity=1,
        validated=False,
        purchased_on=datetime.now(UTC),
    )

    global purchase_user1_product3_variant1
    purchase_user1_product3_variant1 = models_cdr.Purchase(
        user_id=cdr_user1.id,
        product_variant_id=product3_variant1.id,
        quantity=1,
        validated=False,
        purchased_on=datetime.now(UTC),
    )

    global purchase_user2_product1_variant2
    purchase_user2_product1_variant2 = models_cdr.Purchase(
        user_id=cdr_user2.id,
        product_variant_id=product1_variant2.id,
        quantity=1,
        validated=False,
        purchased_on=datetime.now(UTC),
    )

    global purchase_user2_product2_variant1
    purchase_user2_product2_variant1 = models_cdr.Purchase(
        user_id=cdr_user2.id,
        product_variant_id=product2_variant1.id,
        quantity=1,
        validated=False,
        purchased_on=datetime.now(UTC),
    )

    global purchase_user3_product1_variant3
    purchase_user3_product1_variant3 = models_cdr.Purchase(
        user_id=cdr_user3.id,
        product_variant_id=product1_variant3.id,
        quantity=50,
        validated=True,
        purchased_on=datetime.now(UTC),
    )

    global purchase_user3_product3_variant1
    purchase_user3_product3_variant1 = models_cdr.Purchase(
        user_id=cdr_user3.id,
        product_variant_id=product3_variant1.id,
        quantity=1,
        validated=False,
        purchased_on=datetime.now(UTC),
    )

    global customdata_user1
    customdata_user1 = models_cdr.CustomData(
        user_id=cdr_user1.id,
        field_id=customdata_field1.id,
        value="Value 1",
    )

    global customdata_user2
    customdata_user2 = models_cdr.CustomData(
        user_id=cdr_user2.id,
        field_id=customdata_field1.id,
        value="Value 2",
    )

    global customdata_user3
    customdata_user3 = models_cdr.CustomData(
        user_id=cdr_user3.id,
        field_id=customdata_field1.id,
        value="Value 3",
    )


def test_construct_dataframe_from_users_purchases():
    users_purchases = {
        cdr_user1.id: [
            purchase_user1_product1_variant1,
            purchase_user1_product2_variant1,
        ],
        cdr_user2.id: [
            purchase_user2_product1_variant2,
            purchase_user2_product2_variant1,
        ],
        cdr_user3.id: [
            purchase_user3_product1_variant3,
        ],
    }
    users = [cdr_user1, cdr_user2, cdr_user3]
    products = [product1, product2]
    product_variants = [
        product1_variant1,
        product1_variant2,
        product1_variant3,
        product2_variant1,
    ]
    customdata_fields = {
        product1.id: [customdata_field1],
        product2.id: [customdata_field2],
    }
    users_answers = {
        cdr_user1.id: [customdata_user1],
        cdr_user2.id: [customdata_user2],
        cdr_user3.id: [customdata_user3],
    }

    df = construct_dataframe_from_users_purchases(
        users=users,
        products=products,
        variants=product_variants,
        users_purchases=users_purchases,
        data_fields=customdata_fields,
        users_answers=users_answers,
    )
    assert df.shape == (4, 12)
    assert df.columns.tolist() == [
        "Nom",
        "Prénom",
        "Surnom",
        "Email",
        f"1. {product1.name_fr} : {product1_variant1.name_fr}",
        f"2. {product1.name_fr} : {product1_variant2.name_fr}",
        f"3. {product1.name_fr} : {product1_variant3.name_fr}",
        f"4. {product1.name_fr} : {customdata_field1.name}",
        f"5. {product2.name_fr} : {product2_variant1.name_fr}",
        f"6. {product2.name_fr} : {customdata_field2.name}",
        "Panier payé",
        "Commentaire",
    ]
    for user_id in [user.id for user in users]:
        assert user_id in df.index
    assert list(df.loc[cdr_user1.id]) == [
        cdr_user1.name,
        cdr_user1.firstname,
        "",
        cdr_user1.email,
        10,
        "",
        "",
        "Value 1",
        1,
        "",
        False,
        "Manquant : \n-Produit2 : Variante",
    ]
    assert list(df.loc[cdr_user2.id]) == [
        cdr_user2.name,
        cdr_user2.firstname,
        "",
        cdr_user2.email,
        "",
        1,
        "",
        "Value 2",
        1,
        "",
        False,
        "Manquant : \n-Produit : Variante2\n-Produit2 : Variante",
    ]
    assert list(df.loc[cdr_user3.id]) == [
        cdr_user3.name,
        cdr_user3.firstname,
        "",
        cdr_user3.email,
        "",
        "",
        50,
        "Value 3",
        "",
        "",
        True,
        "",
    ]<|MERGE_RESOLUTION|>--- conflicted
+++ resolved
@@ -106,11 +106,8 @@
         description_fr="Un Produit",
         description_en="A Product",
         available_online=False,
-<<<<<<< HEAD
-        year=datetime.now(UTC).year,
-=======
+        year=datetime.now(UTC).year,
         needs_validation=True,
->>>>>>> 0e03c0ef
     )
 
     global product2
@@ -122,11 +119,8 @@
         description_fr="Un Produit2",
         description_en="A Product2",
         available_online=False,
-<<<<<<< HEAD
-        year=datetime.now(UTC).year,
-=======
+        year=datetime.now(UTC).year,
         needs_validation=True,
->>>>>>> 0e03c0ef
     )
 
     global product3
@@ -138,11 +132,8 @@
         description_fr="Un Produit3",
         description_en="A Product3",
         available_online=False,
-<<<<<<< HEAD
-        year=datetime.now(UTC).year,
-=======
+        year=datetime.now(UTC).year,
         needs_validation=True,
->>>>>>> 0e03c0ef
     )
 
     global customdata_field1
