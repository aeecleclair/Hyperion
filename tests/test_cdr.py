import uuid
from datetime import UTC, date, datetime, timedelta

import pytest_asyncio
from fastapi.testclient import TestClient
from pytest_mock import MockerFixture

from app.core.groups.groups_type import GroupType
from app.core.memberships import models_memberships
from app.core.users import models_users
from app.modules.cdr import models_cdr
from app.modules.cdr.types_cdr import (
    CdrStatus,
    DocumentSignatureType,
    PaymentType,
)
from tests.commons import (
    add_object_to_db,
    create_api_access_token,
    create_user_with_groups,
)

cdr_admin: models_users.CoreUser
cdr_bde: models_users.CoreUser
cdr_user: models_users.CoreUser

token_admin: str
token_bde: str
token_user: str

seller: models_cdr.Seller
online_seller: models_cdr.Seller
empty_seller: models_cdr.Seller

product: models_cdr.CdrProduct
online_product: models_cdr.CdrProduct
empty_product: models_cdr.CdrProduct
usable_product: models_cdr.CdrProduct
ticket_product: models_cdr.CdrProduct

document: models_cdr.Document
unused_document: models_cdr.Document
other_document: models_cdr.Document

document_constraint: models_cdr.DocumentConstraint
product_constraint: models_cdr.ProductConstraint

variant: models_cdr.ProductVariant
empty_variant: models_cdr.ProductVariant
ticket_variant: models_cdr.ProductVariant

curriculum: models_cdr.Curriculum
unused_curriculum: models_cdr.Curriculum

cdr_user_with_curriculum_with_non_validated_purchase: models_users.CoreUser

purchase: models_cdr.Purchase

signature: models_cdr.Signature
signature_admin: models_cdr.Signature

payment: models_cdr.Payment


association_membership: models_memberships.CoreAssociationMembership
user_membership: models_memberships.CoreAssociationUserMembership

ticket: models_cdr.Ticket
ticket_generator: models_cdr.TicketGenerator


@pytest_asyncio.fixture(scope="module", autouse=True)
async def init_objects():
    global cdr_admin
    cdr_admin = await create_user_with_groups(
        [GroupType.admin_cdr],
        email="cdr_admin@etu.ec-lyon.fr",
    )

    global token_admin
    token_admin = create_api_access_token(cdr_admin)

    global cdr_bde
    cdr_bde = await create_user_with_groups(
        [GroupType.BDE],
    )

    global token_bde
    token_bde = create_api_access_token(cdr_bde)

    global cdr_user
    cdr_user = await create_user_with_groups(
        [],
    )

    global token_user
    token_user = create_api_access_token(cdr_user)

    global seller
    seller = models_cdr.Seller(
        id=uuid.uuid4(),
        name="BDE",
        group_id=str(GroupType.BDE.value),
        order=5,
    )
    await add_object_to_db(seller)

    global online_seller
    online_seller = models_cdr.Seller(
        id=uuid.uuid4(),
        name="CAA",
        group_id=str(GroupType.CAA.value),
        order=12,
    )
    await add_object_to_db(online_seller)

    global empty_seller
    empty_seller = models_cdr.Seller(
        id=uuid.uuid4(),
        name="Seller Vide",
        group_id=str(GroupType.cinema.value),
        order=99,
    )
    await add_object_to_db(empty_seller)

    global product
    product = models_cdr.CdrProduct(
        id=uuid.uuid4(),
        seller_id=seller.id,
        name_fr="Produit",
        name_en="Product",
        description_fr="Un Produit",
        description_en="A Product",
        available_online=False,
<<<<<<< HEAD
        year=datetime.now(UTC).year,
=======
        needs_validation=True,
>>>>>>> 0e03c0ef
    )
    await add_object_to_db(product)

    global online_product
    online_product = models_cdr.CdrProduct(
        id=uuid.uuid4(),
        seller_id=online_seller.id,
        name_fr="Produit en ligne",
        name_en="Online Product",
        description_fr="Un Produit disponible en ligne",
        description_en="An online available Product",
        available_online=True,
<<<<<<< HEAD
        year=datetime.now(UTC).year,
=======
        needs_validation=True,
>>>>>>> 0e03c0ef
    )
    await add_object_to_db(online_product)

    global empty_product
    empty_product = models_cdr.CdrProduct(
        id=uuid.uuid4(),
        seller_id=seller.id,
        name_fr="Produit sans variante",
        name_en="Unused product",
        available_online=False,
<<<<<<< HEAD
        year=datetime.now(UTC).year,
=======
        needs_validation=True,
>>>>>>> 0e03c0ef
    )
    await add_object_to_db(empty_product)

    global usable_product
    usable_product = models_cdr.CdrProduct(
        id=uuid.uuid4(),
        seller_id=seller.id,
        name_fr="Produit utilisable",
        name_en="Usable product",
        available_online=False,
<<<<<<< HEAD
        year=datetime.now(UTC).year,
=======
        needs_validation=True,
>>>>>>> 0e03c0ef
    )
    await add_object_to_db(usable_product)

    global document
    document = models_cdr.Document(
        id=uuid.uuid4(),
        seller_id=seller.id,
        name="Document à signer",
    )
    await add_object_to_db(document)

    global unused_document
    unused_document = models_cdr.Document(
        id=uuid.uuid4(),
        seller_id=seller.id,
        name="Document non utilisé",
    )
    await add_object_to_db(unused_document)

    global other_document
    other_document = models_cdr.Document(
        id=uuid.uuid4(),
        seller_id=online_seller.id,
        name="Document non utilisé",
    )
    await add_object_to_db(other_document)

    global document_constraint
    document_constraint = models_cdr.DocumentConstraint(
        product_id=product.id,
        document_id=document.id,
    )
    await add_object_to_db(document_constraint)

    global product_constraint
    product_constraint = models_cdr.ProductConstraint(
        product_id=product.id,
        product_constraint_id=online_product.id,
    )
    await add_object_to_db(product_constraint)

    global variant
    variant = models_cdr.ProductVariant(
        id=uuid.uuid4(),
        product_id=product.id,
        name_fr="Variante",
        name_en="Variant",
        price=100,
        unique=False,
        enabled=True,
        year=datetime.now(UTC).year,
    )
    await add_object_to_db(variant)

    global empty_variant
    empty_variant = models_cdr.ProductVariant(
        id=uuid.uuid4(),
        product_id=product.id,
        name_fr="Variante vide",
        name_en="Empty variant",
        price=100,
        unique=False,
        enabled=True,
        year=datetime.now(UTC).year,
    )
    await add_object_to_db(empty_variant)

    global curriculum
    curriculum = models_cdr.Curriculum(
        id=uuid.uuid4(),
        name="Ingénieur généraliste",
    )
    await add_object_to_db(curriculum)

    global unused_curriculum
    unused_curriculum = models_cdr.Curriculum(
        id=uuid.uuid4(),
        name="Ingénieur généraliste inutile",
    )
    await add_object_to_db(unused_curriculum)

    cdr_user_with_curriculum_without_purchase = await create_user_with_groups(
        [],
    )
    curriculum_membership = models_cdr.CurriculumMembership(
        user_id=cdr_user_with_curriculum_without_purchase.id,
        curriculum_id=curriculum.id,
    )
    await add_object_to_db(curriculum_membership)

    global cdr_user_with_curriculum_with_non_validated_purchase
    cdr_user_with_curriculum_with_non_validated_purchase = (
        await create_user_with_groups(
            [],
        )
    )
    curriculum_membership_for_user_with_curriculum_with_non_validated_purchase = (
        models_cdr.CurriculumMembership(
            user_id=cdr_user_with_curriculum_with_non_validated_purchase.id,
            curriculum_id=curriculum.id,
        )
    )
    await add_object_to_db(
        curriculum_membership_for_user_with_curriculum_with_non_validated_purchase,
    )
    purchase_for_user_with_curriculum_with_non_validated_purchase = models_cdr.Purchase(
        user_id=cdr_user_with_curriculum_with_non_validated_purchase.id,
        product_variant_id=variant.id,
        quantity=1,
        validated=False,
        purchased_on=datetime.now(UTC),
    )
    await add_object_to_db(
        purchase_for_user_with_curriculum_with_non_validated_purchase,
    )

    global purchase
    purchase = models_cdr.Purchase(
        user_id=cdr_user.id,
        product_variant_id=variant.id,
        quantity=1,
        validated=False,
        purchased_on=datetime.now(UTC),
    )
    await add_object_to_db(purchase)

    global signature
    signature = models_cdr.Signature(
        user_id=cdr_user.id,
        document_id=document.id,
        signature_type=DocumentSignatureType.numeric,
        numeric_signature_id="somedocumensoid",
    )
    await add_object_to_db(signature)

    global payment
    payment = models_cdr.Payment(
        id=uuid.uuid4(),
        user_id=cdr_user.id,
        total=5000,
        payment_type=PaymentType.cash,
        year=datetime.now(UTC).year,
    )
    await add_object_to_db(payment)

    global association_membership
    association_membership = models_memberships.CoreAssociationMembership(
        id=uuid.uuid4(),
        name="AEECL",
        manager_group_id=GroupType.BDE,
    )
    await add_object_to_db(association_membership)

    global user_membership
    user_membership = models_memberships.CoreAssociationUserMembership(
        id=uuid.uuid4(),
        user_id=cdr_user.id,
        association_membership_id=association_membership.id,
        start_date=date(2022, 9, 1),
        end_date=date(2026, 9, 1),
    )
    await add_object_to_db(user_membership)

    global ticket_product
    ticket_product = models_cdr.CdrProduct(
        id=uuid.uuid4(),
        seller_id=seller.id,
        name_fr="Produit a ticket",
        name_en="Usable product",
        available_online=False,
<<<<<<< HEAD
        year=datetime.now(UTC).year,
=======
        needs_validation=True,
>>>>>>> 0e03c0ef
    )
    await add_object_to_db(ticket_product)

    global ticket_variant
    ticket_variant = models_cdr.ProductVariant(
        id=uuid.uuid4(),
        product_id=ticket_product.id,
        name_fr="variante a ticket",
        name_en="Empty variant",
        price=100,
        unique=False,
        enabled=True,
        year=datetime.now(UTC).year,
    )
    await add_object_to_db(ticket_variant)

    global ticket_generator
    ticket_generator = models_cdr.TicketGenerator(
        id=uuid.uuid4(),
        product_id=ticket_product.id,
        name="Ticket",
        max_use=2,
        expiration=datetime.now(UTC) + timedelta(days=1),
    )
    await add_object_to_db(ticket_generator)

    global ticket
    ticket = models_cdr.Ticket(
        id=uuid.uuid4(),
        secret=uuid.uuid4(),
        product_variant_id=ticket_variant.id,
        generator_id=ticket_generator.id,
        name="Ticket",
        user_id=cdr_user.id,
        scan_left=1,
        tags="",
        expiration=datetime.now(UTC) + timedelta(days=1),
    )
    await add_object_to_db(ticket)


def test_get_all_cdr_users_seller(client: TestClient):
    response = client.get(
        "/cdr/users/",
        headers={"Authorization": f"Bearer {token_bde}"},
    )
    assert response.status_code == 200
    assert str(cdr_user.id) in [x["id"] for x in response.json()]


def test_get_all_cdr_users_user(client: TestClient):
    response = client.get(
        "/cdr/users/",
        headers={"Authorization": f"Bearer {token_user}"},
    )
    assert response.status_code == 403


def test_get_all_cdr_pending_users_seller(client: TestClient):
    response = client.get(
        "/cdr/users/pending",
        headers={"Authorization": f"Bearer {token_bde}"},
    )
    assert response.status_code == 200
    body = response.json()
    assert str(cdr_user_with_curriculum_with_non_validated_purchase.id) in [
        x["id"] for x in body
    ]


def test_get_all_cdr_pending_users_user(client: TestClient):
    response = client.get(
        "/cdr/users/pending",
        headers={"Authorization": f"Bearer {token_user}"},
    )
    assert response.status_code == 403


def test_update_cdr_user_seller(client: TestClient):
    response = client.patch(
        f"/cdr/users/{cdr_user.id}",
        json={
            "nickname": "surnom",
            "promo": 2023,
            "floor": "Autre",
            "phone": "+330606060606",
            "birthday": "1999-01-01",
        },
        headers={"Authorization": f"Bearer {token_admin}"},
    )
    assert response.status_code == 204


def test_update_cdr_user_seller_with_non_ecl_email(client: TestClient):
    response = client.patch(
        f"/cdr/users/{cdr_user.id}",
        json={"email": "some.email@test.fr"},
        headers={"Authorization": f"Bearer {token_admin}"},
    )
    assert response.status_code == 400
    assert response.json() == {"detail": "Invalid ECL email address."}


def test_update_cdr_user_seller_with_already_existing_email(client: TestClient):
    response = client.patch(
        f"/cdr/users/{cdr_user.id}",
        json={"email": "cdr_admin@etu.ec-lyon.fr"},
        headers={"Authorization": f"Bearer {token_admin}"},
    )
    assert response.status_code == 400
    assert response.json() == {"detail": "A user already exist with this email address"}


def test_update_cdr_user_seller_email(client: TestClient):
    response = client.patch(
        f"/cdr/users/{cdr_user.id}",
        json={"email": "some.email@etu.ec-lyon.fr"},
        headers={"Authorization": f"Bearer {token_admin}"},
    )
    assert response.status_code == 204


def test_update_cdr_user_seller_wrong_user(client: TestClient):
    response = client.patch(
        f"/cdr/users/{uuid.uuid4()!s}",
        json={"nickname": "surnom"},
        headers={"Authorization": f"Bearer {token_admin}"},
    )
    assert response.status_code == 404


def test_update_cdr_user_user(client: TestClient):
    response = client.patch(
        f"/cdr/users/{cdr_user.id}",
        json={"nickname": "surnom"},
        headers={"Authorization": f"Bearer {token_user}"},
    )
    assert response.status_code == 403


def test_get_cdr_user(client: TestClient):
    response = client.get(
        f"/cdr/users/{cdr_user.id}",
        headers={"Authorization": f"Bearer {token_user}"},
    )
    assert response.status_code == 200
    assert str(cdr_user.id) == response.json()["id"]


def test_get_all_sellers_admin(client: TestClient):
    response = client.get(
        "/cdr/sellers/",
        headers={"Authorization": f"Bearer {token_admin}"},
    )
    assert response.status_code == 200
    assert str(seller.id) in [x["id"] for x in response.json()]


def test_get_all_sellers_user(client: TestClient):
    response = client.get(
        "/cdr/sellers/",
        headers={"Authorization": f"Bearer {token_user}"},
    )
    assert response.status_code == 403


def test_get_my_sellers_seller(client: TestClient):
    response = client.get(
        "/cdr/users/me/sellers/",
        headers={"Authorization": f"Bearer {token_bde}"},
    )
    assert response.status_code == 200
    assert str(seller.id) in [x["id"] for x in response.json()]


def test_get_my_sellers_user(client: TestClient):
    response = client.get(
        "/cdr/users/me/sellers/",
        headers={"Authorization": f"Bearer {token_user}"},
    )
    assert response.status_code == 200
    assert response.json() == []


def test_get_my_sellers_admin_cdr(client: TestClient):
    response = client.get(
        "/cdr/users/me/sellers/",
        headers={"Authorization": f"Bearer {token_admin}"},
    )
    assert response.status_code == 200
    # An admin cdr should have access to all sellers
    assert len(response.json()) == 3


def test_get_online_sellers(client: TestClient):
    response = client.get(
        "/cdr/online/sellers/",
        headers={"Authorization": f"Bearer {token_user}"},
    )
    assert response.status_code == 200
    assert str(online_seller.id) in [x["id"] for x in response.json()]
    assert str(seller.id) not in [x["id"] for x in response.json()]


def test_create_seller_admin(client: TestClient):
    response = client.post(
        "/cdr/sellers/",
        json={
            "name": "Seller créé",
            "group_id": str(GroupType.ph.value),
            "order": 1,
        },
        headers={"Authorization": f"Bearer {token_admin}"},
    )
    assert response.status_code == 201

    seller_id = uuid.UUID(response.json()["id"])

    response = client.get(
        "/cdr/sellers/",
        headers={"Authorization": f"Bearer {token_admin}"},
    )
    assert response.status_code == 200
    assert str(seller_id) in [x["id"] for x in response.json()]


def test_create_seller_not_admin(client: TestClient):
    response = client.post(
        "/cdr/sellers/",
        json={
            "name": "Seller créé",
            "group_id": str(GroupType.cinema.value),
            "order": 1,
        },
        headers={"Authorization": f"Bearer {token_bde}"},
    )
    assert response.status_code == 403

    response = client.get(
        "/cdr/sellers/",
        headers={"Authorization": f"Bearer {token_admin}"},
    )
    assert response.status_code == 200
    assert "Seller créé" not in [x["id"] for x in response.json()]


def test_patch_seller_admin(client: TestClient):
    response = client.patch(
        f"/cdr/sellers/{seller.id}",
        json={
            "name": "Seller modifié",
        },
        headers={"Authorization": f"Bearer {token_admin}"},
    )
    assert response.status_code == 204

    response = client.get(
        "/cdr/sellers/",
        headers={"Authorization": f"Bearer {token_admin}"},
    )
    assert response.status_code == 200
    assert str(seller.id) in [x["id"] for x in response.json()]
    for x in response.json():
        if x["id"] == seller.id:
            assert x["name"] == "Seller modifié"


def test_patch_seller_wrong_id(client: TestClient):
    response = client.patch(
        f"/cdr/sellers/{uuid.uuid4()}",
        json={
            "name": "Seller modifié",
        },
        headers={"Authorization": f"Bearer {token_admin}"},
    )
    assert response.status_code == 404


def test_patch_seller_wrong_seller(client: TestClient):
    response = client.patch(
        f"/cdr/sellers/{seller.id}",
        json={
            "someparameter": "error",
        },
        headers={"Authorization": f"Bearer {token_admin}"},
    )
    assert response.status_code == 400
    assert response.json() == {
        "detail": "You must specify at least one field to update",
    }

    response = client.get(
        "/cdr/sellers/",
        headers={"Authorization": f"Bearer {token_admin}"},
    )
    assert response.status_code == 200
    assert str(seller.id) in [x["id"] for x in response.json()]
    for x in response.json():
        if x["id"] == seller.id:
            assert x["name"] == "Seller modifié"


def test_patch_seller_not_admin(client: TestClient):
    response = client.patch(
        f"/cdr/sellers/{seller.id!s}",
        json={
            "name": "Seller modifié",
        },
        headers={"Authorization": f"Bearer {token_bde}"},
    )
    assert response.status_code == 403

    response = client.get(
        "/cdr/sellers/",
        headers={"Authorization": f"Bearer {token_admin}"},
    )
    assert response.status_code == 200
    assert str(seller.id) in [x["id"] for x in response.json()]
    for x in response.json():
        if x["id"] == seller.id:
            assert x["name"] == seller.name


def test_delete_seller_admin(client: TestClient):
    response = client.delete(
        f"/cdr/sellers/{empty_seller.id!s}",
        headers={"Authorization": f"Bearer {token_admin}"},
    )
    assert response.status_code == 204

    response = client.get(
        "/cdr/sellers/",
        headers={"Authorization": f"Bearer {token_admin}"},
    )
    assert response.status_code == 200
    assert str(empty_seller.id) not in [x["id"] for x in response.json()]


def test_delete_seller_has_product(client: TestClient):
    response = client.delete(
        f"/cdr/sellers/{seller.id!s}",
        headers={"Authorization": f"Bearer {token_admin}"},
    )
    assert response.status_code == 403

    response = client.get(
        "/cdr/sellers/",
        headers={"Authorization": f"Bearer {token_admin}"},
    )
    assert response.status_code == 200
    assert str(seller.id) in [x["id"] for x in response.json()]


def test_delete_seller_not_admin(client: TestClient):
    response = client.delete(
        f"/cdr/sellers/{empty_seller.id!s}",
        headers={"Authorization": f"Bearer {token_bde}"},
    )
    assert response.status_code == 403

    response = client.get(
        "/cdr/sellers/",
        headers={"Authorization": f"Bearer {token_admin}"},
    )
    assert response.status_code == 200
    assert str(seller.id) in [x["id"] for x in response.json()]


def test_get_all_products(client: TestClient):
    response = client.get(
        "/cdr/products/",
        headers={"Authorization": f"Bearer {token_admin}"},
    )
    assert response.status_code == 200
    assert str(online_product.id) in [x["id"] for x in response.json()]
    assert str(product.id) in [x["id"] for x in response.json()]


def test_get_products_by_seller_id_seller(client: TestClient):
    response = client.get(
        f"/cdr/sellers/{seller.id}/products",
        headers={"Authorization": f"Bearer {token_bde}"},
    )
    assert response.status_code == 200
    assert str(product.id) in [x["id"] for x in response.json()]


def test_get_products_by_seller_id_user(client: TestClient):
    response = client.get(
        f"/cdr/sellers/{seller.id}/products",
        headers={"Authorization": f"Bearer {token_user}"},
    )
    assert response.status_code == 403


def test_get_all_online_products(client: TestClient):
    response = client.get(
        "/cdr/online/products/",
        headers={"Authorization": f"Bearer {token_user}"},
    )
    assert response.status_code == 200
    assert str(online_product.id) in [x["id"] for x in response.json()]
    assert str(product.id) not in [x["id"] for x in response.json()]


def test_get_available_online_products(client: TestClient):
    response = client.get(
        f"/cdr/online/sellers/{online_seller.id}/products/",
        headers={"Authorization": f"Bearer {token_user}"},
    )
    assert response.status_code == 200
    assert str(online_product.id) in [x["id"] for x in response.json()]


def test_get_available_online_products_no_product(client: TestClient):
    response = client.get(
        f"/cdr/online/sellers/{seller.id}/products/",
        headers={"Authorization": f"Bearer {token_user}"},
    )
    assert response.status_code == 200
    assert response.json() == []


def test_create_product_seller(client: TestClient):
    response = client.post(
        f"/cdr/sellers/{seller.id!s}/products/",
        json={
            "name_fr": "Produit créé",
            "name_en": "Created product",
            "available_online": False,
            "product_constraints": [str(product.id)],
            "document_constraints": [str(document.id)],
        },
        headers={"Authorization": f"Bearer {token_bde}"},
    )
    assert response.status_code == 201

    product_id = uuid.UUID(response.json()["id"])

    response = client.get(
        f"/cdr/sellers/{seller.id!s}/products/",
        headers={"Authorization": f"Bearer {token_bde}"},
    )
    assert response.status_code == 200
    assert str(product_id) in [x["id"] for x in response.json()]


def test_create_product_user(client: TestClient):
    response = client.post(
        f"/cdr/sellers/{seller.id!s}/products/",
        json={
            "name_fr": "Produit créé",
            "name_en": "Created product",
            "available_online": False,
            "product_constraints": [],
            "document_constraints": [],
        },
        headers={"Authorization": f"Bearer {token_user}"},
    )
    assert response.status_code == 403

    response = client.get(
        f"/cdr/sellers/{seller.id!s}/products/",
        headers={"Authorization": f"Bearer {token_bde}"},
    )
    assert response.status_code == 200
    assert "Produit créé" in [x["name_fr"] for x in response.json()]


def test_patch_product_seller(client: TestClient):
    response = client.patch(
        f"/cdr/sellers/{seller.id!s}/products/{product.id}/",
        json={
            "name_fr": "Produit modifié",
            "product_constraints": [str(product.id)],
            "document_constraints": [str(document.id)],
        },
        headers={"Authorization": f"Bearer {token_bde}"},
    )
    assert response.status_code == 204

    response = client.get(
        f"/cdr/sellers/{seller.id!s}/products/",
        headers={"Authorization": f"Bearer {token_bde}"},
    )
    assert response.status_code == 200
    assert str(product.id) in [x["id"] for x in response.json()]
    for x in response.json():
        if x["id"] == product.id:
            assert x["name_fr"] == "Produit modifié"


def test_patch_product_wrong_product(client: TestClient):
    response = client.patch(
        f"/cdr/sellers/{seller.id!s}/products/{product.id}/",
        json={
            "esytyd": "Produit modifié",
        },
        headers={"Authorization": f"Bearer {token_bde}"},
    )
    assert response.status_code == 400
    assert response.json() == {
        "detail": "You must specify at least one field to update",
    }


def test_patch_product_user(client: TestClient):
    response = client.patch(
        f"/cdr/sellers/{seller.id!s}/products/{product.id}/",
        json={
            "name_fr": "Produit modifié",
        },
        headers={"Authorization": f"Bearer {token_user}"},
    )
    assert response.status_code == 403

    response = client.get(
        f"/cdr/sellers/{seller.id!s}/products/",
        headers={"Authorization": f"Bearer {token_bde}"},
    )
    assert response.status_code == 200
    assert str(product.id) in [x["id"] for x in response.json()]
    for x in response.json():
        if x["id"] == product.id:
            assert x["name_fr"] == product.name_fr


def test_delete_product_seller(client: TestClient):
    response = client.delete(
        f"/cdr/sellers/{seller.id!s}/products/{empty_product.id}/",
        headers={"Authorization": f"Bearer {token_bde}"},
    )
    assert response.status_code == 204

    response = client.get(
        f"/cdr/sellers/{seller.id!s}/products/",
        headers={"Authorization": f"Bearer {token_bde}"},
    )
    assert response.status_code == 200
    assert str(empty_product.id) not in [x["id"] for x in response.json()]


def test_delete_product_has_variant(client: TestClient):
    response = client.delete(
        f"/cdr/sellers/{seller.id!s}/products/{product.id}/",
        headers={"Authorization": f"Bearer {token_bde}"},
    )
    assert response.status_code == 403

    response = client.get(
        f"/cdr/sellers/{seller.id!s}/products/",
        headers={"Authorization": f"Bearer {token_bde}"},
    )
    assert response.status_code == 200
    assert str(product.id) in [x["id"] for x in response.json()]


def test_delete_product_user(client: TestClient):
    response = client.delete(
        f"/cdr/sellers/{seller.id!s}/products/{empty_product.id}/",
        headers={"Authorization": f"Bearer {token_user}"},
    )
    assert response.status_code == 403

    response = client.get(
        f"/cdr/sellers/{seller.id!s}/products/",
        headers={"Authorization": f"Bearer {token_bde}"},
    )
    assert response.status_code == 200
    assert str(product.id) in [x["id"] for x in response.json()]


def test_delete_document_used(client: TestClient):
    response = client.delete(
        f"/cdr/sellers/{seller.id}/documents/{document.id}/",
        headers={"Authorization": f"Bearer {token_bde}"},
    )
    assert response.status_code == 403


def test_create_product_variant_seller(client: TestClient):
    response = client.post(
        f"/cdr/sellers/{seller.id!s}/products/{product.id!s}/variants/",
        json={
            "name_fr": "Variante créée",
            "name_en": "Created variant",
            "enabled": True,
            "price": 5000,
            "unique": True,
            "allowed_curriculum": [str(curriculum.id)],
            "year": datetime.now(UTC).year,
        },
        headers={"Authorization": f"Bearer {token_bde}"},
    )
    assert response.status_code == 201

    variant_id = uuid.UUID(response.json()["id"])

    response = client.get(
        f"/cdr/sellers/{seller.id!s}/products/",
        headers={"Authorization": f"Bearer {token_bde}"},
    )
    assert response.status_code == 200
    assert str(product.id) in [x["id"] for x in response.json()]
    for x in response.json():
        if x["id"] == str(product.id):
            assert str(variant_id) in [y["id"] for y in x["variants"]]


def test_create_product_variant_user(client: TestClient):
    response = client.post(
        f"/cdr/sellers/{seller.id!s}/products/{product.id!s}/variants/",
        json={
            "name_fr": "Variante créée par user",
            "name_en": "Created variant",
            "enabled": True,
            "price": 5000,
            "unique": True,
            "allowed_curriculum": [str(curriculum.id)],
            "year": datetime.now(UTC).year,
        },
        headers={"Authorization": f"Bearer {token_user}"},
    )
    assert response.status_code == 403

    response = client.get(
        f"/cdr/sellers/{seller.id!s}/products/",
        headers={"Authorization": f"Bearer {token_bde}"},
    )
    assert response.status_code == 200
    assert str(product.id) in [x["id"] for x in response.json()]
    for x in response.json():
        if x["id"] == str(product.id):
            assert "Variante créée par user" not in [
                y["name_fr"] for y in x["variants"]
            ]


def test_patch_product_variant_seller(client: TestClient):
    response = client.patch(
        f"/cdr/sellers/{seller.id!s}/products/{product.id!s}/variants/{variant.id}/",
        json={
            "name_fr": "Variante modifiée",
            "allowed_curriculum": [str(curriculum.id)],
        },
        headers={"Authorization": f"Bearer {token_bde}"},
    )
    assert response.status_code == 204

    response = client.get(
        f"/cdr/sellers/{seller.id!s}/products/",
        headers={"Authorization": f"Bearer {token_bde}"},
    )
    assert response.status_code == 200
    assert str(product.id) in [x["id"] for x in response.json()]
    for x in response.json():
        if x["id"] == str(product.id):
            assert str(variant.id) in [y["id"] for y in x["variants"]]
            for y in x["variants"]:
                if y["id"] == variant.id:
                    assert y["name_fr"] == "Variante modifiée"
                    assert y["allowed_curriculum"] == [str(curriculum.id)]


def test_patch_product_variant_wrong_product(client: TestClient):
    response = client.patch(
        f"/cdr/sellers/{seller.id!s}/products/{product.id!s}/variants/{variant.id}/",
        json={
            "xrsyed": "Variante modifiée",
        },
        headers={"Authorization": f"Bearer {token_bde}"},
    )
    assert response.status_code == 400
    assert response.json() == {
        "detail": "You must specify at least one field to update",
    }


def test_patch_product_variant_wrong_id(client: TestClient):
    response = client.patch(
        f"/cdr/sellers/{seller.id!s}/products/{product.id!s}/variants/{uuid.uuid4()}/",
        json={
            "name_fr": "Variante modifiée",
        },
        headers={"Authorization": f"Bearer {token_bde}"},
    )
    assert response.status_code == 404


def test_patch_product_variant_other_product_variant(client: TestClient):
    response = client.patch(
        f"/cdr/sellers/{seller.id!s}/products/{online_product.id!s}/variants/{variant.id}/",
        json={
            "name_fr": "Variante modifiée",
        },
        headers={"Authorization": f"Bearer {token_bde}"},
    )
    assert response.status_code == 403


def test_patch_product_variant_user(client: TestClient):
    response = client.patch(
        f"/cdr/sellers/{seller.id!s}/products/{product.id!s}/variants/{variant.id}/",
        json={
            "name_fr": "Variante modifiée",
        },
        headers={"Authorization": f"Bearer {token_user}"},
    )
    assert response.status_code == 403

    response = client.get(
        f"/cdr/sellers/{seller.id!s}/products/",
        headers={"Authorization": f"Bearer {token_bde}"},
    )
    assert response.status_code == 200
    assert str(product.id) in [x["id"] for x in response.json()]
    for x in response.json():
        if x["id"] == str(product.id):
            assert str(variant.id) in [y["id"] for y in x["variants"]]
            for y in x["variants"]:
                if y["id"] == variant.id:
                    assert y["name_fr"] == "Variante modifiée"


def test_delete_product_variant_user(client: TestClient):
    response = client.delete(
        f"/cdr/sellers/{seller.id!s}/products/{product.id!s}/variants/{empty_variant.id}/",
        headers={"Authorization": f"Bearer {token_user}"},
    )
    assert response.status_code == 403

    response = client.get(
        f"/cdr/sellers/{seller.id!s}/products/",
        headers={"Authorization": f"Bearer {token_bde}"},
    )
    assert response.status_code == 200
    assert str(product.id) in [x["id"] for x in response.json()]
    for x in response.json():
        if x["id"] == str(product.id):
            assert str(empty_variant.id) in [y["id"] for y in x["variants"]]


def test_delete_product_variant_seller(client: TestClient):
    response = client.delete(
        f"/cdr/sellers/{seller.id!s}/products/{product.id!s}/variants/{empty_variant.id}/",
        headers={"Authorization": f"Bearer {token_bde}"},
    )
    assert response.status_code == 204

    response = client.get(
        f"/cdr/sellers/{seller.id!s}/products/",
        headers={"Authorization": f"Bearer {token_bde}"},
    )
    assert response.status_code == 200
    assert str(product.id) in [x["id"] for x in response.json()]
    for x in response.json():
        if x["id"] == str(product.id):
            assert str(empty_variant.id) not in [y["id"] for y in x["variants"]]


def test_get_all_documents_admin(client: TestClient):
    response = client.get(
        "/cdr/documents/",
        headers={"Authorization": f"Bearer {token_admin}"},
    )
    assert response.status_code == 200
    assert str(document.id) in [x["id"] for x in response.json()]


def test_get_all_documents_seller(client: TestClient):
    response = client.get(
        "/cdr/documents/",
        headers={"Authorization": f"Bearer {token_bde}"},
    )
    assert response.status_code == 200
    assert str(document.id) in [x["id"] for x in response.json()]


def test_get_all_documents_user(client: TestClient):
    response = client.get(
        "/cdr/documents/",
        headers={"Authorization": f"Bearer {token_user}"},
    )
    assert response.status_code == 403


def test_get_documents_seller(client: TestClient):
    response = client.get(
        f"/cdr/sellers/{seller.id}/documents/",
        headers={"Authorization": f"Bearer {token_bde}"},
    )
    assert response.status_code == 200
    assert str(document.id) in [x["id"] for x in response.json()]


def test_get_documents_user(client: TestClient):
    response = client.get(
        f"/cdr/sellers/{seller.id}/documents/",
        headers={"Authorization": f"Bearer {token_user}"},
    )
    assert response.status_code == 403


def test_get_documents_other_seller(client: TestClient):
    response = client.get(
        f"/cdr/sellers/{online_seller.id}/documents/",
        headers={"Authorization": f"Bearer {token_admin}"},
    )
    assert response.status_code == 200
    assert str(document.id) not in [x["id"] for x in response.json()]


def test_create_document_seller(client: TestClient):
    response = client.post(
        f"/cdr/sellers/{seller.id}/documents/",
        json={
            "name": "Document créé",
        },
        headers={"Authorization": f"Bearer {token_bde}"},
    )
    assert response.status_code == 201

    document_id = uuid.UUID(response.json()["id"])
    response = client.get(
        f"/cdr/sellers/{seller.id}/documents/",
        headers={"Authorization": f"Bearer {token_bde}"},
    )
    assert response.status_code == 200
    assert str(document_id) in [x["id"] for x in response.json()]


def test_create_document_user(client: TestClient):
    response = client.post(
        f"/cdr/sellers/{seller.id}/documents/",
        json={
            "name": "Document créé par user",
        },
        headers={"Authorization": f"Bearer {token_user}"},
    )
    assert response.status_code == 403

    response = client.get(
        f"/cdr/sellers/{seller.id}/documents/",
        headers={"Authorization": f"Bearer {token_bde}"},
    )
    assert response.status_code == 200
    assert "Document créé par user" not in [x["name"] for x in response.json()]


def test_delete_document_user(client: TestClient):
    response = client.delete(
        f"/cdr/sellers/{seller.id}/documents/{unused_document.id}/",
        headers={"Authorization": f"Bearer {token_user}"},
    )
    assert response.status_code == 403

    response = client.get(
        f"/cdr/sellers/{seller.id}/documents/",
        headers={"Authorization": f"Bearer {token_bde}"},
    )
    assert response.status_code == 200
    assert str(unused_document.id) in [x["id"] for x in response.json()]


def test_delete_document_seller(client: TestClient):
    response = client.delete(
        f"/cdr/sellers/{seller.id}/documents/{unused_document.id}/",
        headers={"Authorization": f"Bearer {token_bde}"},
    )
    assert response.status_code == 204

    response = client.get(
        f"/cdr/sellers/{seller.id}/documents/",
        headers={"Authorization": f"Bearer {token_bde}"},
    )
    assert response.status_code == 200
    assert str(unused_document.id) not in [x["id"] for x in response.json()]


def test_get_purchases_by_user_id_user(client: TestClient):
    response = client.get(
        f"/cdr/users/{cdr_user.id}/purchases/",
        headers={"Authorization": f"Bearer {token_user}"},
    )
    assert response.status_code == 200
    assert str(purchase.product_variant_id) in [
        x["product_variant_id"] for x in response.json()
    ]


def test_get_purchases_by_user_id_wrong_user(client: TestClient):
    response = client.get(
        f"/cdr/users/{cdr_bde.id}/purchases/",
        headers={"Authorization": f"Bearer {token_user}"},
    )
    assert response.status_code == 403


def test_get_purchases_by_user_id_other_user_purchase(client: TestClient):
    response = client.get(
        f"/cdr/users/{cdr_bde.id}/purchases/",
        headers={"Authorization": f"Bearer {token_bde}"},
    )
    assert response.status_code == 200
    assert str(purchase.product_variant_id) not in [
        x["product_variant_id"] for x in response.json()
    ]


def test_get_my_purchases(client: TestClient):
    response = client.get(
        "/cdr/me/purchases/",
        headers={"Authorization": f"Bearer {token_user}"},
    )
    assert response.status_code == 200
    assert str(purchase.product_variant_id) in [
        x["product_variant_id"] for x in response.json()
    ]


def test_get_purchases_by_user_id_by_seller_id_user(client: TestClient):
    response = client.get(
        f"/cdr/sellers/{seller.id}/users/{cdr_user.id}/purchases/",
        headers={"Authorization": f"Bearer {token_user}"},
    )
    assert response.status_code == 200
    assert str(purchase.product_variant_id) in [
        x["product_variant_id"] for x in response.json()
    ]


def test_get_purchases_by_user_id_by_seller_id_other_user(client: TestClient):
    response = client.get(
        f"/cdr/sellers/{seller.id}/users/{cdr_bde.id}/purchases/",
        headers={"Authorization": f"Bearer {token_user}"},
    )
    assert response.status_code == 403


def test_get_purchases_by_user_id_by_seller_id_seller(client: TestClient):
    response = client.get(
        f"/cdr/sellers/{seller.id}/users/{cdr_user.id}/purchases/",
        headers={"Authorization": f"Bearer {token_bde}"},
    )
    assert response.status_code == 200
    assert str(purchase.product_variant_id) in [
        x["product_variant_id"] for x in response.json()
    ]


def test_get_purchases_by_user_id_by_seller_id_other_seller_purchase(
    client: TestClient,
):
    response = client.get(
        f"/cdr/sellers/{online_seller.id}/users/{cdr_user.id}/purchases/",
        headers={"Authorization": f"Bearer {token_user}"},
    )
    assert response.status_code == 200
    assert str(purchase.product_variant_id) not in [
        x["product_variant_id"] for x in response.json()
    ]


def test_get_purchases_by_user_id_by_seller_id_other_user_purchase(client: TestClient):
    response = client.get(
        f"/cdr/sellers/{seller.id}/users/{cdr_bde.id}/purchases/",
        headers={"Authorization": f"Bearer {token_bde}"},
    )
    assert response.status_code == 200
    assert str(purchase.product_variant_id) not in [
        x["product_variant_id"] for x in response.json()
    ]


def test_create_purchase_cdr_not_started(client: TestClient):
    response = client.post(
        f"/cdr/users/{cdr_admin.id}/purchases/{variant.id}/",
        json={
            "quantity": 1,
        },
        headers={"Authorization": f"Bearer {token_bde}"},
    )
    assert response.status_code == 403


def test_patch_purchase_cdr_not_started(client: TestClient):
    response = client.post(
        f"/cdr/users/{cdr_admin.id}/purchases/{variant.id}/",
        json={
            "quantity": 2,
        },
        headers={"Authorization": f"Bearer {token_bde}"},
    )
    assert response.status_code == 403


def test_create_signature_cdr_not_started(client: TestClient):
    response = client.post(
        f"/cdr/users/{cdr_admin.id}/signatures/{document.id}/",
        json={
            "signature_type": DocumentSignatureType.material,
        },
        headers={"Authorization": f"Bearer {token_bde}"},
    )
    assert response.status_code == 403


def test_create_payment_not_started(client: TestClient):
    response = client.post(
        f"/cdr/users/{cdr_user.id}/payments/",
        json={
            "total": 12345,
            "payment_type": PaymentType.card,
            "year": datetime.now(UTC).year,
        },
        headers={"Authorization": f"Bearer {token_admin}"},
    )
    assert response.status_code == 403


def test_get_status(client: TestClient):
    response = client.get(
        "/cdr/status/",
        headers={"Authorization": f"Bearer {token_user}"},
    )
    assert response.status_code == 200
    assert response.json()["status"] == CdrStatus.pending


def test_change_status_user(client: TestClient):
    response = client.patch(
        "/cdr/status/",
        json={"status": "closed"},
        headers={"Authorization": f"Bearer {token_user}"},
    )
    assert response.status_code == 403


def test_change_status_admin_online(client: TestClient):
    response = client.patch(
        "/cdr/status/",
        json={"status": "online"},
        headers={"Authorization": f"Bearer {token_admin}"},
    )
    assert response.status_code == 204

    response = client.get(
        "/cdr/status/",
        headers={"Authorization": f"Bearer {token_user}"},
    )
    assert response.status_code == 200
    assert response.json()["status"] == CdrStatus.online


def test_change_status_admin_onsite(client: TestClient):
    response = client.patch(
        "/cdr/status/",
        json={"status": "onsite"},
        headers={"Authorization": f"Bearer {token_admin}"},
    )
    assert response.status_code == 204

    response = client.get(
        "/cdr/status/",
        headers={"Authorization": f"Bearer {token_user}"},
    )
    assert response.status_code == 200
    assert response.json()["status"] == CdrStatus.onsite


def test_update_cdr_user_seller_onsite(client: TestClient):
    response = client.patch(
        f"/cdr/users/{cdr_user.id}",
        json={"nickname": "surnom_onsite"},
        headers={"Authorization": f"Bearer {token_admin}"},
    )
    assert response.status_code == 204


def test_change_status_admin_pending_not_closed(client: TestClient):
    response = client.patch(
        "/cdr/status/",
        json={"status": "pending"},
        headers={"Authorization": f"Bearer {token_admin}"},
    )
    assert response.status_code == 403

    response = client.get(
        "/cdr/status/",
        headers={"Authorization": f"Bearer {token_user}"},
    )
    assert response.status_code == 200
    assert response.json()["status"] == CdrStatus.onsite


def test_delete_product_cdr_started(client: TestClient):
    response = client.delete(
        f"/cdr/sellers/{seller.id!s}/products/{product.id}/",
        headers={"Authorization": f"Bearer {token_bde}"},
    )
    assert response.status_code == 403


def test_patch_product_variant_cdr_started(client: TestClient):
    response = client.patch(
        f"/cdr/sellers/{seller.id!s}/products/{product.id!s}/variants/{variant.id}/",
        json={
            "name_fr": "Variante modifiée",
        },
        headers={"Authorization": f"Bearer {token_bde}"},
    )
    assert response.status_code == 403


def test_delete_product_variant_cdr_started(client: TestClient):
    response = client.delete(
        f"/cdr/sellers/{seller.id!s}/products/{product.id!s}/variants/{variant.id}/",
        headers={"Authorization": f"Bearer {token_bde}"},
    )
    assert response.status_code == 403


def test_create_purchase_user(client: TestClient):
    response = client.post(
        f"/cdr/users/{cdr_admin.id}/purchases/{variant.id}/",
        json={
            "quantity": 1,
        },
        headers={"Authorization": f"Bearer {token_user}"},
    )
    assert response.status_code == 403

    response = client.get(
        f"/cdr/users/{cdr_admin.id}/purchases/",
        headers={"Authorization": f"Bearer {token_admin}"},
    )
    assert response.status_code == 200
    assert str(variant.id) not in [x["product_variant_id"] for x in response.json()]


def test_create_purchase_seller(client: TestClient):
    response = client.post(
        f"/cdr/users/{cdr_admin.id}/purchases/{variant.id}/",
        json={
            "quantity": 1,
        },
        headers={"Authorization": f"Bearer {token_bde}"},
    )
    assert response.status_code == 201

    response = client.get(
        f"/cdr/users/{cdr_admin.id}/purchases/",
        headers={"Authorization": f"Bearer {token_admin}"},
    )
    assert response.status_code == 200
    assert str(variant.id) in [x["product_variant_id"] for x in response.json()]


def test_create_purchase_wrong_id(client: TestClient):
    response = client.post(
        f"/cdr/users/{cdr_admin.id}/purchases/{uuid.uuid4()}/",
        json={
            "quantity": 1,
        },
        headers={"Authorization": f"Bearer {token_bde}"},
    )
    assert response.status_code == 404


def test_create_purchase_other_user(client: TestClient):
    response = client.post(
        f"/cdr/users/{cdr_admin.id}/purchases/{uuid.uuid4()}/",
        json={
            "quantity": 1,
        },
        headers={"Authorization": f"Bearer {token_bde}"},
    )
    assert response.status_code == 404


def test_patch_purchase_seller(client: TestClient):
    response = client.post(
        f"/cdr/users/{cdr_admin.id}/purchases/{variant.id}/",
        json={
            "quantity": 2,
        },
        headers={"Authorization": f"Bearer {token_bde}"},
    )
    assert response.status_code == 201

    response = client.get(
        f"/cdr/users/{cdr_admin.id}/purchases/",
        headers={"Authorization": f"Bearer {token_admin}"},
    )
    assert response.status_code == 200
    assert str(variant.id) in [x["product_variant_id"] for x in response.json()]
    for x in response.json():
        if x["product_variant_id"] == str(variant.id):
            assert x["quantity"] == 2


def test_patch_purchase_wrong_purchase(client: TestClient):
    response = client.post(
        f"/cdr/users/{cdr_admin.id}/purchases/{variant.id}/",
        json={
            "erstrdyfgu": 2,
        },
        headers={"Authorization": f"Bearer {token_bde}"},
    )
    assert response.status_code == 422


def test_patch_purchase_wrong_purchase_id(client: TestClient):
    response = client.post(
        f"/cdr/users/{cdr_admin.id}/purchases/{empty_variant.id}/",
        json={
            "quantity": 2,
        },
        headers={"Authorization": f"Bearer {token_bde}"},
    )
    assert response.status_code == 404


def test_patch_purchase_user(client: TestClient):
    response = client.post(
        f"/cdr/users/{cdr_admin.id}/purchases/{variant.id}/",
        json={
            "quantity": 2,
        },
        headers={"Authorization": f"Bearer {token_user}"},
    )
    assert response.status_code == 403


def test_create_signature_user(client: TestClient):
    response = client.post(
        f"/cdr/users/{cdr_user.id}/signatures/{document.id}/",
        json={
            "signature_type": DocumentSignatureType.material,
        },
        headers={"Authorization": f"Bearer {token_user}"},
    )
    assert response.status_code == 403

    response = client.get(
        f"/cdr/users/{cdr_admin.id}/signatures/",
        headers={"Authorization": f"Bearer {token_admin}"},
    )
    assert response.status_code == 200
    assert str(document.id) not in [x["document_id"] for x in response.json()]


def test_create_signature_seller(client: TestClient):
    response = client.post(
        f"/cdr/users/{cdr_admin.id}/signatures/{document.id}/",
        json={
            "signature_type": DocumentSignatureType.material,
        },
        headers={"Authorization": f"Bearer {token_bde}"},
    )
    assert response.status_code == 201

    response = client.get(
        f"/cdr/users/{cdr_admin.id}/signatures/",
        headers={"Authorization": f"Bearer {token_admin}"},
    )
    assert response.status_code == 200
    assert str(document.id) in [x["document_id"] for x in response.json()]


def test_validate_purchase_seller(client: TestClient):
    response = client.patch(
        f"/cdr/users/{cdr_admin.id}/purchases/{variant.id}/validated/?validated=True",
        headers={"Authorization": f"Bearer {token_bde}"},
    )
    assert response.status_code == 403

    response = client.get(
        f"/cdr/users/{cdr_admin.id}/purchases/",
        headers={"Authorization": f"Bearer {token_admin}"},
    )
    assert response.status_code == 200
    assert str(variant.id) in [x["product_variant_id"] for x in response.json()]
    for x in response.json():
        if x["product_variant_id"] == str(variant.id):
            assert not x["validated"]


def test_validate_purchase_admin(client: TestClient):
    response = client.patch(
        f"/cdr/users/{cdr_admin.id}/purchases/{variant.id}/validated/?validated=True",
        headers={"Authorization": f"Bearer {token_admin}"},
    )
    assert response.status_code == 204

    response = client.get(
        f"/cdr/users/{cdr_admin.id}/purchases/",
        headers={"Authorization": f"Bearer {token_admin}"},
    )
    assert response.status_code == 200
    assert str(variant.id) in [x["product_variant_id"] for x in response.json()]
    for x in response.json():
        if x["product_variant_id"] == str(variant.id):
            assert x["validated"]


def test_delete_purchase_validates(client: TestClient):
    response = client.delete(
        f"/cdr/users/{cdr_admin.id}/purchases/{variant.id}/",
        headers={"Authorization": f"Bearer {token_admin}"},
    )
    assert response.status_code == 403

    response = client.get(
        f"/cdr/users/{cdr_admin.id}/purchases/",
        headers={"Authorization": f"Bearer {token_admin}"},
    )
    assert response.status_code == 200
    assert str(variant.id) in [x["product_variant_id"] for x in response.json()]


def test_unvalidate_purchase(client: TestClient):
    response = client.patch(
        f"/cdr/users/{cdr_admin.id}/purchases/{variant.id}/validated/?validated=False",
        headers={"Authorization": f"Bearer {token_admin}"},
    )
    assert response.status_code == 204

    response = client.get(
        f"/cdr/users/{cdr_admin.id}/purchases/",
        headers={"Authorization": f"Bearer {token_admin}"},
    )
    assert response.status_code == 200
    assert str(variant.id) in [x["product_variant_id"] for x in response.json()]
    for x in response.json():
        if x["product_variant_id"] == str(variant.id):
            assert not x["validated"]


def test_delete_purchase_user(client: TestClient):
    response = client.delete(
        f"/cdr/users/{cdr_admin.id}/purchases/{variant.id}/",
        headers={"Authorization": f"Bearer {token_user}"},
    )
    assert response.status_code == 403

    response = client.get(
        f"/cdr/users/{cdr_admin.id}/purchases/",
        headers={"Authorization": f"Bearer {token_admin}"},
    )
    assert response.status_code == 200
    assert str(variant.id) in [x["product_variant_id"] for x in response.json()]


def test_delete_purchase_admin(client: TestClient):
    response = client.delete(
        f"/cdr/users/{cdr_admin.id}/purchases/{variant.id}/",
        headers={"Authorization": f"Bearer {token_admin}"},
    )
    assert response.status_code == 204

    response = client.get(
        f"/cdr/users/{cdr_admin.id}/purchases/",
        headers={"Authorization": f"Bearer {token_admin}"},
    )
    assert response.status_code == 200
    assert str(variant.id) not in [x["product_variant_id"] for x in response.json()]


def test_delete_purchase_wrong_variant(client: TestClient):
    response = client.delete(
        f"/cdr/users/{cdr_admin.id}/purchases/{uuid.uuid4()}/",
        headers={"Authorization": f"Bearer {token_admin}"},
    )
    assert response.status_code == 404


def test_get_signatures_by_user_id_user(client: TestClient):
    response = client.get(
        f"/cdr/users/{cdr_user.id}/signatures/",
        headers={"Authorization": f"Bearer {token_user}"},
    )
    assert response.status_code == 200
    assert str(signature.document_id) in [x["document_id"] for x in response.json()]


def test_get_signatures_by_user_id_other_user(client: TestClient):
    response = client.get(
        f"/cdr/users/{cdr_user.id}/signatures/",
        headers={"Authorization": f"Bearer {token_bde}"},
    )
    assert response.status_code == 403


def test_get_signatures_by_user_id_admin(client: TestClient):
    response = client.get(
        f"/cdr/users/{cdr_user.id}/signatures/",
        headers={"Authorization": f"Bearer {token_admin}"},
    )
    assert response.status_code == 200
    assert str(signature.document_id) in [x["document_id"] for x in response.json()]


def test_get_signatures_by_user_id_other_signature(client: TestClient):
    response = client.get(
        f"/cdr/users/{cdr_bde.id}/signatures/",
        headers={"Authorization": f"Bearer {token_bde}"},
    )
    assert response.status_code == 200
    assert str(signature.document_id) not in [x["document_id"] for x in response.json()]


def test_get_signatures_by_user_id_by_seller_id_user(client: TestClient):
    response = client.get(
        f"/cdr/sellers/{seller.id}/users/{cdr_user.id}/signatures/",
        headers={"Authorization": f"Bearer {token_user}"},
    )
    assert response.status_code == 200
    assert str(signature.document_id) in [x["document_id"] for x in response.json()]


def test_get_signatures_by_user_id_by_seller_id_seller(client: TestClient):
    response = client.get(
        f"/cdr/sellers/{seller.id}/users/{cdr_user.id}/signatures/",
        headers={"Authorization": f"Bearer {token_bde}"},
    )
    assert response.status_code == 200
    assert str(signature.document_id) in [x["document_id"] for x in response.json()]


def test_get_signatures_by_user_id_by_seller_id_other_seller(client: TestClient):
    response = client.get(
        f"/cdr/sellers/{online_seller.id}/users/{cdr_user.id}/signatures/",
        headers={"Authorization": f"Bearer {token_user}"},
    )
    assert response.status_code == 200
    assert str(signature.document_id) not in [x["document_id"] for x in response.json()]


def test_get_signatures_by_user_id_by_seller_id_other_user(client: TestClient):
    response = client.get(
        f"/cdr/sellers/{seller.id}/users/{cdr_bde.id}/signatures/",
        headers={"Authorization": f"Bearer {token_bde}"},
    )
    assert response.status_code == 200
    assert str(signature.document_id) not in [x["document_id"] for x in response.json()]


def test_create_signature_wrong_document(client: TestClient):
    response = client.post(
        f"/cdr/users/{cdr_admin.id}/signatures/{uuid.uuid4()}/",
        json={
            "signature_type": DocumentSignatureType.material,
        },
        headers={"Authorization": f"Bearer {token_bde}"},
    )
    assert response.status_code == 404


def test_create_signature_numeric_no_id(client: TestClient):
    response = client.post(
        f"/cdr/users/{cdr_admin.id}/signatures/{document.id}/",
        json={
            "signature_type": DocumentSignatureType.numeric,
        },
        headers={"Authorization": f"Bearer {token_bde}"},
    )
    assert response.status_code == 403


def test_delete_signature_not_admin(client: TestClient):
    response = client.delete(
        f"/cdr/users/{cdr_admin.id}/signatures/{document.id}/",
        headers={"Authorization": f"Bearer {token_bde}"},
    )
    assert response.status_code == 403

    response = client.get(
        f"/cdr/users/{cdr_admin.id}/signatures/",
        headers={"Authorization": f"Bearer {token_admin}"},
    )
    assert response.status_code == 200
    assert str(document.id) in [x["document_id"] for x in response.json()]


def test_delete_signature_admin(client: TestClient):
    response = client.delete(
        f"/cdr/users/{cdr_admin.id}/signatures/{document.id}/",
        headers={"Authorization": f"Bearer {token_admin}"},
    )
    assert response.status_code == 204

    response = client.get(
        f"/cdr/users/{cdr_admin.id}/signatures/",
        headers={"Authorization": f"Bearer {token_admin}"},
    )
    assert response.status_code == 200
    assert str(document.id) not in [x["document_id"] for x in response.json()]


def test_delete_signature_wrong_signature(client: TestClient):
    response = client.delete(
        f"/cdr/users/{cdr_admin.id}/signatures/{uuid.uuid4()}/",
        headers={"Authorization": f"Bearer {token_admin}"},
    )
    assert response.status_code == 404


def test_get_curriculums(client: TestClient):
    response = client.get(
        "/cdr/curriculums/",
        headers={"Authorization": f"Bearer {token_user}"},
    )
    assert response.status_code == 200
    assert str(curriculum.id) in [x["id"] for x in response.json()]


def test_create_curriculum_not_admin(client: TestClient):
    response = client.post(
        "/cdr/curriculums/",
        json={
            "name": "Cursus créé par user",
        },
        headers={"Authorization": f"Bearer {token_bde}"},
    )
    assert response.status_code == 403

    response = client.get(
        "/cdr/curriculums/",
        headers={"Authorization": f"Bearer {token_user}"},
    )
    assert response.status_code == 200
    assert "Cursus créé par user" not in [x["name"] for x in response.json()]


def test_create_curriculum_admin(client: TestClient):
    response = client.post(
        "/cdr/curriculums/",
        json={
            "name": "Cursus créé",
        },
        headers={"Authorization": f"Bearer {token_admin}"},
    )
    assert response.status_code == 201

    curriculum_id = uuid.UUID(response.json()["id"])

    response = client.get(
        "/cdr/curriculums/",
        headers={"Authorization": f"Bearer {token_user}"},
    )
    assert response.status_code == 200
    assert str(curriculum_id) in [x["id"] for x in response.json()]


def test_delete_curriculum_not_admin(client: TestClient):
    response = client.delete(
        f"/cdr/curriculums/{unused_curriculum.id}/",
        headers={"Authorization": f"Bearer {token_bde}"},
    )
    assert response.status_code == 403

    response = client.get(
        "/cdr/curriculums/",
        headers={"Authorization": f"Bearer {token_admin}"},
    )
    assert response.status_code == 200
    assert str(unused_curriculum.id) in [x["id"] for x in response.json()]


def test_delete_curriculum_admin(client: TestClient):
    response = client.delete(
        f"/cdr/curriculums/{unused_curriculum.id}/",
        headers={"Authorization": f"Bearer {token_admin}"},
    )
    assert response.status_code == 204

    response = client.get(
        "/cdr/curriculums/",
        headers={"Authorization": f"Bearer {token_admin}"},
    )
    assert response.status_code == 200
    assert str(unused_curriculum.id) not in [x["id"] for x in response.json()]


def test_delete_curriculum_wrong_id(client: TestClient):
    response = client.delete(
        f"/cdr/curriculums/{uuid.uuid4()}/",
        headers={"Authorization": f"Bearer {token_admin}"},
    )
    assert response.status_code == 404


def test_create_curriculum_membership_wrong_user(client: TestClient):
    response = client.post(
        f"/cdr/users/{cdr_user.id!s}/curriculums/{curriculum.id!s}/",
        headers={"Authorization": f"Bearer {token_bde}"},
    )
    assert response.status_code == 403


def test_create_curriculum_membership_user(client: TestClient):
    response = client.post(
        f"/cdr/users/{cdr_user.id!s}/curriculums/{curriculum.id!s}/",
        headers={"Authorization": f"Bearer {token_user}"},
    )
    assert response.status_code == 201


def test_delete_curriculum_membership_wrong_user(client: TestClient):
    response = client.delete(
        f"/cdr/users/{cdr_user.id!s}/curriculums/{curriculum.id!s}/",
        headers={"Authorization": f"Bearer {token_bde}"},
    )
    assert response.status_code == 403


def test_delete_curriculum_membership_user(client: TestClient):
    response = client.delete(
        f"/cdr/users/{cdr_user.id!s}/curriculums/{curriculum.id!s}/",
        headers={"Authorization": f"Bearer {token_user}"},
    )
    assert response.status_code == 204


def test_delete_curriculum_membership_wrong_curriculum(client: TestClient):
    response = client.delete(
        f"/cdr/users/{cdr_user.id!s}/curriculums/{uuid.uuid4()}/",
        headers={"Authorization": f"Bearer {token_user}"},
    )
    assert response.status_code == 404


def test_get_payments_by_user_id_user(client: TestClient):
    response = client.get(
        f"/cdr/users/{cdr_user.id}/payments/",
        headers={"Authorization": f"Bearer {token_user}"},
    )
    assert response.status_code == 200
    assert str(payment.id) in [x["id"] for x in response.json()]


def test_get_payments_by_user_id_wrong_user(client: TestClient):
    response = client.get(
        f"/cdr/users/{cdr_bde.id}/payments/",
        headers={"Authorization": f"Bearer {token_user}"},
    )
    assert response.status_code == 403


def test_get_payments_by_user_id_other_user_payment(client: TestClient):
    response = client.get(
        f"/cdr/users/{cdr_bde.id}/payments/",
        headers={"Authorization": f"Bearer {token_bde}"},
    )
    assert response.status_code == 200
    assert str(payment.id) not in [x["id"] for x in response.json()]


def test_create_payment_not_admin(client: TestClient):
    response = client.post(
        f"/cdr/users/{cdr_admin.id}/payments/",
        json={
            "total": 12345,
            "payment_type": PaymentType.card,
        },
        headers={"Authorization": f"Bearer {token_bde}"},
    )
    assert response.status_code == 403

    response = client.get(
        f"/cdr/users/{cdr_user.id}/payments/",
        headers={"Authorization": f"Bearer {token_admin}"},
    )
    assert response.status_code == 200
    assert 12345 not in [x["total"] for x in response.json()]


def test_create_payment_admin(client: TestClient):
    response = client.post(
        f"/cdr/users/{cdr_user.id}/payments/",
        json={
            "total": 12345,
            "payment_type": PaymentType.card,
            "year": datetime.now(UTC).year,
        },
        headers={"Authorization": f"Bearer {token_admin}"},
    )
    assert response.status_code == 201
    payment_id = uuid.UUID(response.json()["id"])

    response = client.get(
        f"/cdr/users/{cdr_user.id}/payments/",
        headers={"Authorization": f"Bearer {token_admin}"},
    )
    assert response.status_code == 200
    assert str(payment_id) in [x["id"] for x in response.json()]


def test_delete_payment_not_admin(client: TestClient):
    response = client.delete(
        f"/cdr/users/{cdr_user.id}/payments/{payment.id}/",
        headers={"Authorization": f"Bearer {token_bde}"},
    )
    assert response.status_code == 403

    response = client.get(
        f"/cdr/users/{cdr_user.id}/payments/",
        headers={"Authorization": f"Bearer {token_admin}"},
    )
    assert response.status_code == 200
    assert str(payment.id) in [x["id"] for x in response.json()]


def test_delete_payment_wrong_id(client: TestClient):
    response = client.delete(
        f"/cdr/users/{cdr_user.id}/payments/{uuid.uuid4()}/",
        headers={"Authorization": f"Bearer {token_admin}"},
    )
    assert response.status_code == 404


def test_delete_payment_wrong_user(client: TestClient):
    response = client.delete(
        f"/cdr/users/{cdr_bde.id}/payments/{payment.id}/",
        headers={"Authorization": f"Bearer {token_admin}"},
    )
    assert response.status_code == 403


def test_delete_payment_admin(client: TestClient):
    response = client.delete(
        f"/cdr/users/{cdr_user.id}/payments/{payment.id}/",
        headers={"Authorization": f"Bearer {token_admin}"},
    )
    assert response.status_code == 204

    response = client.get(
        f"/cdr/users/{cdr_user.id}/payments/",
        headers={"Authorization": f"Bearer {token_admin}"},
    )
    assert response.status_code == 200
    assert str(payment.id) not in [x["id"] for x in response.json()]


def test_change_status_admin_closed(client: TestClient):
    response = client.patch(
        "/cdr/status/",
        json={"status": "closed"},
        headers={"Authorization": f"Bearer {token_admin}"},
    )
    assert response.status_code == 204

    response = client.get(
        "/cdr/status/",
        headers={"Authorization": f"Bearer {token_user}"},
    )
    assert response.status_code == 200
    assert response.json()["status"] == CdrStatus.closed


def test_create_product_closed(client: TestClient):
    response = client.post(
        f"/cdr/sellers/{seller.id!s}/products/",
        json={
            "name_fr": "Produit créé",
            "name_en": "Created product",
            "available_online": False,
            "product_constraints": [],
            "document_constraints": [],
        },
        headers={"Authorization": f"Bearer {token_bde}"},
    )
    assert response.status_code == 403


def test_patch_product_closed(client: TestClient):
    response = client.patch(
        f"/cdr/sellers/{seller.id!s}/products/{product.id}/",
        json={
            "name_fr": "Produit modifié",
        },
        headers={"Authorization": f"Bearer {token_bde}"},
    )
    assert response.status_code == 403


def test_create_product_variant_closed(client: TestClient):
    response = client.post(
        f"/cdr/sellers/{seller.id!s}/products/{product.id!s}/variants/",
        json={
            "name_fr": "Variante créée",
            "name_en": "Created variant",
            "enabled": True,
            "price": 5000,
            "unique": True,
            "allowed_curriculum": [str(curriculum.id)],
            "year": datetime.now(UTC).year,
        },
        headers={"Authorization": f"Bearer {token_bde}"},
    )
    assert response.status_code == 403


def test_create_document_closed(client: TestClient):
    response = client.post(
        f"/cdr/sellers/{seller.id}/documents/",
        json={
            "name": "Document créé",
        },
        headers={"Authorization": f"Bearer {token_bde}"},
    )
    assert response.status_code == 403


def test_create_curriculum_closed(client: TestClient):
    response = client.post(
        "/cdr/curriculums/",
        json={
            "name": "Cursus créé",
        },
        headers={"Authorization": f"Bearer {token_admin}"},
    )
    assert response.status_code == 403


def test_change_status_admin_online_not_pending(client: TestClient):
    response = client.patch(
        "/cdr/status/",
        json={"status": "online"},
        headers={"Authorization": f"Bearer {token_admin}"},
    )
    assert response.status_code == 403

    response = client.get(
        "/cdr/status/",
        headers={"Authorization": f"Bearer {token_user}"},
    )
    assert response.status_code == 200
    assert response.json()["status"] == CdrStatus.closed


def test_change_status_admin_pending(client: TestClient):
    response = client.patch(
        "/cdr/status/",
        json={"status": "pending"},
        headers={"Authorization": f"Bearer {token_admin}"},
    )
    assert response.status_code == 204

    response = client.get(
        "/cdr/status/",
        headers={"Authorization": f"Bearer {token_user}"},
    )
    assert response.status_code == 200
    assert response.json()["status"] == CdrStatus.pending


def test_change_status_admin_onsite_not_online(client: TestClient):
    response = client.patch(
        "/cdr/status/",
        json={"status": "onsite"},
        headers={"Authorization": f"Bearer {token_admin}"},
    )
    assert response.status_code == 403

    response = client.get(
        "/cdr/status/",
        headers={"Authorization": f"Bearer {token_user}"},
    )
    assert response.status_code == 200
    assert response.json()["status"] == CdrStatus.pending


def test_change_status_admin_closed_not_onsite(client: TestClient):
    response = client.patch(
        "/cdr/status/",
        json={"status": "closed"},
        headers={"Authorization": f"Bearer {token_admin}"},
    )
    assert response.status_code == 403

    response = client.get(
        "/cdr/status/",
        headers={"Authorization": f"Bearer {token_user}"},
    )
    assert response.status_code == 200
    assert response.json()["status"] == CdrStatus.pending


async def test_pay(mocker: MockerFixture, client: TestClient):
    variant_new = models_cdr.ProductVariant(
        id=uuid.uuid4(),
        product_id=product.id,
        name_fr="Variante",
        name_en="Variant",
        price=100,
        unique=False,
        enabled=True,
        year=datetime.now(UTC).year,
    )
    await add_object_to_db(variant_new)
    purchase_bde = models_cdr.Purchase(
        user_id=cdr_bde.id,
        product_variant_id=variant_new.id,
        quantity=5,
        validated=False,
        purchased_on=datetime.now(UTC),
    )
    await add_object_to_db(purchase_bde)

    response = client.post(
        "/cdr/pay/",
        headers={"Authorization": f"Bearer {token_bde}"},
    )
    assert response.status_code == 200
    assert response.json()["url"] == "https://some.url.fr/checkout"

    response = client.post(
        "/payment/helloasso/webhook",
        json={
            "eventType": "Payment",
            "data": {"amount": 500, "id": 123},
            "metadata": {
                "hyperion_checkout_id": "81c9ad91-f415-494a-96ad-87bf647df82c",
                "secret": "checkoutsecret",
            },
        },
    )
    assert response.status_code == 204


def test_get_user_tickets(client: TestClient):
    response = client.get(
        f"/cdr/users/{cdr_user.id}/tickets/",
        headers={"Authorization": f"Bearer {token_user}"},
    )
    assert response.status_code == 200
    assert str(ticket.id) in [x["id"] for x in response.json()]
    assert True not in ["secret" in x for x in response.json()]


def test_get_user_tickets_other_user(client: TestClient):
    response = client.get(
        f"/cdr/users/{cdr_user.id}/tickets/",
        headers={"Authorization": f"Bearer {token_bde}"},
    )
    assert response.status_code == 403


def test_get_ticket_secret(client: TestClient):
    response = client.get(
        f"/cdr/users/me/tickets/{ticket.id}/secret/",
        headers={"Authorization": f"Bearer {token_user}"},
    )
    assert response.status_code == 200
    assert response.json()["qr_code_secret"] == str(ticket.secret)


def test_get_ticket_secret_other_user(client: TestClient):
    response = client.get(
        f"/cdr/users/me/tickets/{ticket.id}/secret/",
        headers={"Authorization": f"Bearer {token_admin}"},
    )
    assert response.status_code == 403


def test_get_ticket_secret_wrong_id(client: TestClient):
    response = client.get(
        f"/cdr/users/me/tickets/{uuid.uuid4()}/secret/",
        headers={"Authorization": f"Bearer {token_user}"},
    )
    assert response.status_code == 404


def test_get_ticket_by_secret(client: TestClient):
    response = client.get(
        f"/cdr/sellers/{seller.id}/products/{ticket_product.id}/tickets/{ticket_generator.id}/{ticket.secret}/",
        headers={"Authorization": f"Bearer {token_bde}"},
    )
    assert response.status_code == 200
    assert response.json()["id"] == str(ticket.id)


def test_get_ticket_by_secret_user(client: TestClient):
    response = client.get(
        f"/cdr/sellers/{seller.id}/products/{ticket_product.id}/tickets/{ticket_generator.id}/{ticket.secret}/",
        headers={"Authorization": f"Bearer {token_user}"},
    )
    assert response.status_code == 403


def test_get_ticket_by_secret_wrong_id(client: TestClient):
    response = client.get(
        f"/cdr/sellers/{seller.id}/products/{ticket_product.id}/tickets/{ticket_generator.id}/{uuid.uuid4()}/",
        headers={"Authorization": f"Bearer {token_bde}"},
    )
    assert response.status_code == 404


def test_get_ticket_by_secret_wrong_product(client: TestClient):
    response = client.get(
        f"/cdr/sellers/{seller.id}/products/{product.id}/tickets/{ticket_generator.id}/{ticket.secret}/",
        headers={"Authorization": f"Bearer {token_bde}"},
    )
    assert response.status_code == 404


def test_scan_ticket(client: TestClient):
    response = client.patch(
        f"/cdr/sellers/{seller.id}/products/{ticket_product.id}/tickets/{ticket_generator.id}/{ticket.secret}/",
        json={"tag": "Bus 2"},
        headers={"Authorization": f"Bearer {token_bde}"},
    )
    assert response.status_code == 204

    response = client.get(
        f"/cdr/sellers/{seller.id}/products/{ticket_product.id}/tickets/{ticket_generator.id}/{ticket.secret}/",
        headers={"Authorization": f"Bearer {token_bde}"},
    )
    assert response.status_code == 200
    assert response.json()["scan_left"] == 0
    assert "bus 2" in response.json()["tags"]


def test_scan_ticket_user(client: TestClient):
    response = client.patch(
        f"/cdr/sellers/{seller.id}/products/{ticket_product.id}/tickets/{ticket_generator.id}/{ticket.secret}/",
        json={"tag": "Bus 2"},
        headers={"Authorization": f"Bearer {token_user}"},
    )
    assert response.status_code == 403


def test_scan_ticket_wrong_id(client: TestClient):
    response = client.patch(
        f"/cdr/sellers/{seller.id}/products/{ticket_product.id}/tickets/{ticket_generator.id}/{uuid.uuid4()}/",
        json={"tag": "Bus 2"},
        headers={"Authorization": f"Bearer {token_bde}"},
    )
    assert response.status_code == 404


def test_scan_ticket_wrong_product(client: TestClient):
    response = client.patch(
        f"/cdr/sellers/{seller.id}/products/{product.id}/tickets/{ticket_generator.id}/{ticket.secret}/",
        json={"tag": "Bus 2"},
        headers={"Authorization": f"Bearer {token_bde}"},
    )
    assert response.status_code == 404


async def test_scan_ticket_no_scan_left(client: TestClient):
    no_scan_ticket = models_cdr.Ticket(
        id=uuid.uuid4(),
        secret=uuid.uuid4(),
        generator_id=ticket_generator.id,
        name="Ticket",
        product_variant_id=ticket_variant.id,
        user_id=cdr_user.id,
        scan_left=0,
        tags="",
        expiration=datetime.now(UTC) + timedelta(days=1),
    )
    await add_object_to_db(no_scan_ticket)

    response = client.patch(
        f"/cdr/sellers/{seller.id}/products/{ticket_product.id}/tickets/{ticket_generator.id}/{no_scan_ticket.secret}/",
        json={"tag": "Bus 2"},
        headers={"Authorization": f"Bearer {token_bde}"},
    )
    assert response.status_code == 403


async def test_scan_ticket_expired(client: TestClient):
    expired_ticket = models_cdr.Ticket(
        id=uuid.uuid4(),
        secret=uuid.uuid4(),
        name="Ticket",
        generator_id=ticket_generator.id,
        product_variant_id=ticket_variant.id,
        user_id=cdr_user.id,
        scan_left=1,
        tags="",
        expiration=datetime.now(UTC) - timedelta(days=1),
    )
    await add_object_to_db(expired_ticket)

    response = client.patch(
        f"/cdr/sellers/{seller.id}/products/{ticket_product.id}/tickets/{ticket_generator.id}/{expired_ticket.secret}/",
        json={"tag": "Bus 2"},
        headers={"Authorization": f"Bearer {token_bde}"},
    )
    assert response.status_code == 403


def test_get_ticket_tags(client: TestClient):
    response = client.get(
        f"/cdr/sellers/{seller.id}/products/{ticket_product.id}/tags/{ticket_generator.id}/",
        headers={"Authorization": f"Bearer {token_bde}"},
    )
    assert "bus 2" in response.json()


def test_get_ticket_list(client: TestClient):
    response = client.get(
        f"/cdr/sellers/{seller.id}/products/{ticket_product.id}/tickets/{ticket_generator.id}/lists/Bus 2/",
        headers={"Authorization": f"Bearer {token_bde}"},
    )
    assert str(cdr_user.id) in [user["id"] for user in response.json()]


async def test_validate_purchase(client: TestClient):
    product_membership = models_cdr.CdrProduct(
        id=uuid.uuid4(),
        seller_id=seller.id,
        name_fr="Produit à adhésion",
        name_en="Product",
        available_online=False,
        related_membership_id=association_membership.id,
<<<<<<< HEAD
        year=datetime.now(UTC).year,
=======
        needs_validation=True,
>>>>>>> 0e03c0ef
    )
    await add_object_to_db(product_membership)
    product_membership_to_purchase = models_cdr.CdrProduct(
        id=uuid.uuid4(),
        seller_id=seller.id,
        name_fr="Produit à adhésion",
        name_en="Product",
        available_online=False,
        related_membership_id=association_membership.id,
<<<<<<< HEAD
        year=datetime.now(UTC).year,
=======
        needs_validation=True,
>>>>>>> 0e03c0ef
    )
    await add_object_to_db(product_membership_to_purchase)
    product_2 = models_cdr.CdrProduct(
        id=uuid.uuid4(),
        seller_id=seller.id,
        name_fr="Produit à adhésion",
        name_en="Product",
        available_online=False,
<<<<<<< HEAD
        year=datetime.now(UTC).year,
=======
        needs_validation=True,
>>>>>>> 0e03c0ef
    )
    await add_object_to_db(product_2)
    variant_to_validate = models_cdr.ProductVariant(
        id=uuid.uuid4(),
        product_id=product_membership_to_purchase.id,
        name_fr="Variante",
        name_en="Variant",
        price=100,
        unique=False,
        enabled=True,
        year=datetime.now(UTC).year,
    )
    await add_object_to_db(variant_to_validate)
    variant_purchased = models_cdr.ProductVariant(
        id=uuid.uuid4(),
        product_id=product_2.id,
        name_fr="Variante purchased",
        name_en="Variant",
        price=100,
        unique=False,
        enabled=True,
        year=datetime.now(UTC).year,
    )
    await add_object_to_db(variant_purchased)
    purchase_product_constraint = models_cdr.ProductConstraint(
        product_id=product_membership_to_purchase.id,
        product_constraint_id=product_2.id,
    )
    await add_object_to_db(purchase_product_constraint)
    purchase = models_cdr.Purchase(
        user_id=cdr_user.id,
        product_variant_id=variant_purchased.id,
        quantity=2,
        validated=False,
        purchased_on=datetime.now(UTC),
    )
    await add_object_to_db(purchase)
    purchase_to_validate = models_cdr.Purchase(
        user_id=cdr_user.id,
        product_variant_id=variant_to_validate.id,
        quantity=2,
        validated=False,
        purchased_on=datetime.now(UTC),
    )
    await add_object_to_db(purchase_to_validate)
    membership = models_memberships.CoreAssociationUserMembership(
        id=uuid.uuid4(),
        user_id=cdr_user.id,
        association_membership_id=association_membership.id,
        start_date=date(2022, 9, 1),
        end_date=datetime.now(UTC).date() + timedelta(days=100),
    )
    await add_object_to_db(membership)

    response = client.patch(
        f"/cdr/users/{cdr_user.id}/purchases/{variant_to_validate.id}/validated/?validated=True",
        headers={"Authorization": f"Bearer {token_admin}"},
    )
    assert response.status_code == 204

    response = client.delete(
        f"/cdr/users/{cdr_user.id}/purchases/{variant_purchased.id}/",
        headers={"Authorization": f"Bearer {token_admin}"},
    )
    assert response.status_code == 403

    response = client.patch(
        f"/cdr/users/{cdr_user.id}/purchases/{variant_to_validate.id}/validated/?validated=False",
        headers={"Authorization": f"Bearer {token_admin}"},
    )
    assert response.status_code == 204

    response = client.delete(
        f"/cdr/users/{cdr_user.id}/purchases/{variant_purchased.id}/",
        headers={"Authorization": f"Bearer {token_admin}"},
    )
    assert response.status_code == 204


def test_create_customdata_field(client: TestClient):
    response = client.post(
        f"/cdr/sellers/{seller.id}/products/{product.id}/data/",
        json={"name": "Chambre"},
        headers={"Authorization": f"Bearer {token_bde}"},
    )
    assert response.status_code == 201


def test_create_customdata_field_user(client: TestClient):
    response = client.post(
        f"/cdr/sellers/{seller.id}/products/{product.id}/data/",
        json={"name": "Chambre"},
        headers={"Authorization": f"Bearer {token_user}"},
    )
    assert response.status_code == 403


async def test_delete_customdata_field(client: TestClient):
    field = models_cdr.CustomDataField(
        id=uuid.uuid4(),
        product_id=product.id,
        name="Supprime",
    )
    await add_object_to_db(field)

    response = client.delete(
        f"/cdr/sellers/{seller.id}/products/{product.id}/data/{field.id}/",
        headers={"Authorization": f"Bearer {token_user}"},
    )
    assert response.status_code == 403

    response = client.delete(
        f"/cdr/sellers/{seller.id}/products/{product.id}/data/{field.id}/",
        headers={"Authorization": f"Bearer {token_bde}"},
    )
    assert response.status_code == 204


async def test_create_customdata(client: TestClient):
    customdata_field = models_cdr.CustomDataField(
        id=uuid.uuid4(),
        product_id=product.id,
        name="Field",
    )
    await add_object_to_db(customdata_field)
    response = client.post(
        f"/cdr/sellers/{seller.id}/products/{product.id}/users/{cdr_user.id}/data/{customdata_field.id}/",
        json={"value": "ABCD"},
        headers={"Authorization": f"Bearer {token_bde}"},
    )
    assert response.status_code == 201


async def test_create_customdata_user(client: TestClient):
    customdata_field = models_cdr.CustomDataField(
        id=uuid.uuid4(),
        product_id=product.id,
        name="Field",
    )
    await add_object_to_db(customdata_field)
    response = client.post(
        f"/cdr/sellers/{seller.id}/products/{product.id}/users/{cdr_user.id}/data/{customdata_field.id}/",
        json={"value": "ABCD"},
        headers={"Authorization": f"Bearer {token_user}"},
    )
    assert response.status_code == 403


async def test_update_customdata(client: TestClient):
    field = models_cdr.CustomDataField(
        id=uuid.uuid4(),
        product_id=product.id,
        name="Edit",
    )
    await add_object_to_db(field)
    customdata = models_cdr.CustomData(
        field_id=field.id,
        user_id=cdr_user.id,
        value="Edit",
    )
    await add_object_to_db(customdata)

    response = client.patch(
        f"/cdr/sellers/{seller.id}/products/{product.id}/users/{cdr_user.id}/data/{field.id}/",
        json={"value": "ABCD"},
        headers={"Authorization": f"Bearer {token_bde}"},
    )
    assert response.status_code == 204

    response = client.get(
        f"/cdr/sellers/{seller.id}/products/{product.id}/users/{cdr_user.id}/data/{field.id}/",
        headers={"Authorization": f"Bearer {token_bde}"},
    )
    assert response.status_code == 200
    assert response.json()["value"] == "ABCD"


async def test_update_customdata_user(client: TestClient):
    field = models_cdr.CustomDataField(
        id=uuid.uuid4(),
        product_id=product.id,
        name="Edit",
    )
    await add_object_to_db(field)
    customdata = models_cdr.CustomData(
        field_id=field.id,
        user_id=cdr_user.id,
        value="Edit",
    )
    await add_object_to_db(customdata)

    response = client.patch(
        f"/cdr/sellers/{seller.id}/products/{product.id}/users/{cdr_user.id}/data/{field.id}/",
        json={"value": "ABCD"},
        headers={"Authorization": f"Bearer {token_user}"},
    )
    assert response.status_code == 403


async def test_delete_customdata(client: TestClient):
    field = models_cdr.CustomDataField(
        id=uuid.uuid4(),
        product_id=product.id,
        name="Supprime",
    )
    await add_object_to_db(field)
    customdata = models_cdr.CustomData(
        field_id=field.id,
        user_id=cdr_user.id,
        value="Edit",
    )
    await add_object_to_db(customdata)

    response = client.delete(
        f"/cdr/sellers/{seller.id}/products/{product.id}/users/{cdr_user.id}/data/{field.id}/",
        headers={"Authorization": f"Bearer {token_user}"},
    )
    assert response.status_code == 403

    response = client.delete(
        f"/cdr/sellers/{seller.id}/products/{product.id}/users/{cdr_user.id}/data/{field.id}/",
        headers={"Authorization": f"Bearer {token_bde}"},
    )
    assert response.status_code == 204


async def test_customdata_deletion_on_purchase_deletion(client: TestClient):
    field = models_cdr.CustomDataField(
        id=uuid.uuid4(),
        product_id=product.id,
        name="Supprime",
    )
    await add_object_to_db(field)
    customdata = models_cdr.CustomData(
        field_id=field.id,
        user_id=cdr_user.id,
        value="Edit",
    )
    await add_object_to_db(customdata)

    response = client.delete(
        f"/cdr/users/{cdr_user.id}/purchases/{variant.id}/",
        headers={"Authorization": f"Bearer {token_admin}"},
    )
    assert response.status_code == 204

    response = client.get(
        f"/cdr/sellers/{seller.id}/products/{product.id}/users/{cdr_user.id}/data/{field.id}/",
        headers={"Authorization": f"Bearer {token_admin}"},
    )
    assert response.status_code == 404<|MERGE_RESOLUTION|>--- conflicted
+++ resolved
@@ -132,11 +132,8 @@
         description_fr="Un Produit",
         description_en="A Product",
         available_online=False,
-<<<<<<< HEAD
         year=datetime.now(UTC).year,
-=======
         needs_validation=True,
->>>>>>> 0e03c0ef
     )
     await add_object_to_db(product)
 
@@ -149,11 +146,8 @@
         description_fr="Un Produit disponible en ligne",
         description_en="An online available Product",
         available_online=True,
-<<<<<<< HEAD
         year=datetime.now(UTC).year,
-=======
         needs_validation=True,
->>>>>>> 0e03c0ef
     )
     await add_object_to_db(online_product)
 
@@ -164,11 +158,8 @@
         name_fr="Produit sans variante",
         name_en="Unused product",
         available_online=False,
-<<<<<<< HEAD
         year=datetime.now(UTC).year,
-=======
         needs_validation=True,
->>>>>>> 0e03c0ef
     )
     await add_object_to_db(empty_product)
 
@@ -179,11 +170,8 @@
         name_fr="Produit utilisable",
         name_en="Usable product",
         available_online=False,
-<<<<<<< HEAD
         year=datetime.now(UTC).year,
-=======
         needs_validation=True,
->>>>>>> 0e03c0ef
     )
     await add_object_to_db(usable_product)
 
@@ -354,11 +342,8 @@
         name_fr="Produit a ticket",
         name_en="Usable product",
         available_online=False,
-<<<<<<< HEAD
         year=datetime.now(UTC).year,
-=======
         needs_validation=True,
->>>>>>> 0e03c0ef
     )
     await add_object_to_db(ticket_product)
 
@@ -2479,11 +2464,8 @@
         name_en="Product",
         available_online=False,
         related_membership_id=association_membership.id,
-<<<<<<< HEAD
         year=datetime.now(UTC).year,
-=======
         needs_validation=True,
->>>>>>> 0e03c0ef
     )
     await add_object_to_db(product_membership)
     product_membership_to_purchase = models_cdr.CdrProduct(
@@ -2493,11 +2475,8 @@
         name_en="Product",
         available_online=False,
         related_membership_id=association_membership.id,
-<<<<<<< HEAD
         year=datetime.now(UTC).year,
-=======
         needs_validation=True,
->>>>>>> 0e03c0ef
     )
     await add_object_to_db(product_membership_to_purchase)
     product_2 = models_cdr.CdrProduct(
@@ -2506,11 +2485,8 @@
         name_fr="Produit à adhésion",
         name_en="Product",
         available_online=False,
-<<<<<<< HEAD
         year=datetime.now(UTC).year,
-=======
         needs_validation=True,
->>>>>>> 0e03c0ef
     )
     await add_object_to_db(product_2)
     variant_to_validate = models_cdr.ProductVariant(
