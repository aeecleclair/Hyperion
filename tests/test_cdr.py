--- conflicted
+++ resolved
@@ -310,11 +310,7 @@
     association_membership = models_memberships.CoreAssociationMembership(
         id=uuid.uuid4(),
         name="AEECL",
-<<<<<<< HEAD
-        group_id=GroupType.BDE,
-=======
         manager_group_id=GroupType.BDE,
->>>>>>> 001b352a
     )
     await add_object_to_db(association_membership)
 
