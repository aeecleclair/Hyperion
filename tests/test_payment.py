--- conflicted
+++ resolved
@@ -448,11 +448,6 @@
     payment_tool = PaymentTool(settings=settings)
 
     mocker.patch.object(
-<<<<<<< HEAD
-        payment_tool.hello_asso.checkout_intents_management,  # type: ignore[union-attr] # we know that payment_tool.hello_asso is not null as we patched settings to enable payment
-        "init_a_checkout",
-        return_value=InitCheckoutResponse(id=7, redirectUrl=redirect_url),
-=======
         payment_tool,
         "get_access_token",
         return_value="access_token",
@@ -469,7 +464,6 @@
     mocker.patch(
         "app.core.payment.payment_tool.CheckoutApi",
         return_value=mock_checkout_api,
->>>>>>> 3394d837
     )
 
     async with TestingSessionLocal() as db:
@@ -525,11 +519,6 @@
         )
 
     mocker.patch.object(
-<<<<<<< HEAD
-        payment_tool.hello_asso.checkout_intents_management,  # type: ignore[union-attr] # we know that payment_tool.hello_asso is not null as we patched settings to enable payment
-        "init_a_checkout",
-        side_effect=init_a_checkout_side_effect,
-=======
         payment_tool,
         "get_access_token",
         return_value="access_token",
@@ -543,7 +532,6 @@
     mocker.patch(
         "app.core.payment.payment_tool.CheckoutApi",
         return_value=mock_checkout_api,
->>>>>>> 3394d837
     )
 
     async with TestingSessionLocal() as db:
@@ -597,17 +585,9 @@
         "Mocked Exception",
     )
 
-<<<<<<< HEAD
-    # We mock the HelloAssoAPIWrapper `init_a_checkout` to raise an error
-    mocker.patch.object(
-        payment_tool.hello_asso.checkout_intents_management,  # type: ignore[union-attr] # we know that payment_tool.hello_asso is not null as we patched settings to enable payment
-        "init_a_checkout",
-        side_effect=ValueError("Mocked Exception"),
-=======
     mocker.patch(
         "app.core.payment.payment_tool.CheckoutApi",
         return_value=mock_checkout_api,
->>>>>>> 3394d837
     )
 
     with pytest.raises(ValueError, match="Mocked Exception"):
