[project]
name = "hyperion"
description = "Back-end of MyECL, the app of the students of École Centrale de Lyon, made by ÉCLAIR"
readme = "README.md"
authors = [{ name = "AEECL ECLAIR" }]

# Hyperion follows Semantic Versioning
# https://semver.org/
<<<<<<< HEAD
version = "4.9.9"
requires-python = ">= 3.11, < 3.13"
=======
version = "4.11.1"
minimal-titan-version-code = 139
requires-python = ">= 3.12, < 3.15"
>>>>>>> ca332419

license = "MIT"
license-files = [
    "LICENSE",
    "assets/privacy.txt",
    "assets/terms-and-conditions.txt",
    "assets/myeclpay-terms-of-service.txt",
]

[tool.titan]
minimal-titan-version-code = 139

[tool.ruff]
# By default ruff also respect gitignore files
# Same as Black.
line-length = 88
indent-width = 4
<<<<<<< HEAD
target-version = "py312"
=======
target-version = "py314"
>>>>>>> ca332419

[tool.ruff.lint]
select = [
    "FAST",
    "YTT",
    "ASYNC",
    "S",
    "B",
    "A",
    "COM",
    "C4",
    "DTZ",
    "FA",
    "INT",
    "ISC",
    "ICN",
    "LOG",
    "G",
    "INP",
    "PIE",
    "T20",
    "PYI",
    "PT",
    "RET",
    "Q",
    "SLF",
    "SIM",
    "SLOT",
    "TID",
    "TC",
    "PTH",
    "FLY",
    "I",
    "C90",
    "PERF",
    "E",
    "W",
    "F",
    "PGH",
    "PL",
    "UP",
    "FURB",
    "RUF",
    "TRY",
    "TC",
]
# We may want to enable "ERA" to found commented-out code
ignore = [
    "FAST002", # We don't use annotated dependencies
    "E203",
    "E266",
    "E501",
    "F403",
    "S104",
    "B008",
    "C401",
    "ISC001",
    "SIM102",
    "SIM105",
    "RUF012",  # We may want to enable "Mutable class attributes should be annotated with `typing.ClassVar`"
    "PLR0911", # "Too many return statements"
    "PLR0912", # "Too many branches"
    "PLR0913", # "Too many arguments in function definition"
    "PLR0915", # "Too many statements"
    "PLR2004", # "Magic value used in comparison"
    "G004",    # "Logging statement uses f-string"
]

# Allow fix for all enabled rules (when `--fix`) is provided.
fixable = ["ALL"]
unfixable = []

[tool.ruff.lint.per-file-ignores]
# Allow `assert` and hardcoded passwords for tests.
# Ignore PLW0603 to be able to define global models from init fixture 
"tests/*" = ["S101", "S105", "S106", "ASYNC230", "PLW0603"]
# Allow endpoints, tools and dependencies to raise `HTTPException` after catching an excetion without reraising (`from err`)
"**/endpoints_*" = ["B904"]
"**/cruds_*" = ["B904"]         # TODO: find a better way to handle cruds errors
"app/utils/tools.py" = ["B904"]
# Ignore PLW0603 to be able to modify global variables in dependencies
"app/dependencies.py" = ["B904", "PLW0603"]
# Migrations folder should not really be part of a Python package
"migrations/env.py" = ["INP001"]
# Allow raw SQL for migrations, allow assert for migration tests
"migrations/versions/*" = ["S608", "S101"]
# Allow complexe methods for auth endpoints
"app/core/auth/endpoints_auth.py" = ["C901"]

[tool.ruff.lint.mccabe]
# Flag errors (`C901`) whenever the complexity level exceeds 18.
max-complexity = 18

[tool.ruff.format]
# Like Black, use double quotes for strings.
quote-style = "double"
# Like Black, indent with spaces, rather than tabs.
indent-style = "space"
# Like Black, respect magic trailing commas.
skip-magic-trailing-comma = false
# Like Black, automatically detect the appropriate line ending.
line-ending = "auto"

[tool.mypy]
<<<<<<< HEAD
python_version = "3.12"
=======
python_version = "3.14"
>>>>>>> ca332419
plugins = ["pydantic.mypy"]

warn_unreachable = true
warn_unused_configs = true
warn_redundant_casts = true
warn_unused_ignores = true
strict_equality = true
check_untyped_defs = true
disallow_subclassing_any = true
disallow_untyped_decorators = true
no_implicit_reexport = true
warn_return_any = true
explicit_package_bases = true
warn_no_return = true
strict = true

# We currently don't type the return type of endpoints so we can not enable the two following rules
disallow_incomplete_defs = false
disallow_untyped_defs = false
disallow_any_generics = false
disallow_untyped_calls = false


[[tool.mypy.overrides]]
# google_auth_oauthlib : https://github.com/googleapis/google-auth-library-python-oauthlib/issues/288
# googleapiclient : https://github.com/googleapis/google-api-python-client/issues/2426
module = [
    "firebase_admin",
    "icalendar",
    "fitz",
    "google_auth_oauthlib.flow",
    "googleapiclient.*",
    "sqlalchemy_utils",
    "weasyprint",
    "xlsxwriter",
]
ignore_missing_imports = true


[tool.pytest.ini_options]
asyncio_mode = "auto"
asyncio_default_fixture_loop_scope = "module"
asyncio_default_test_loop_scope = "module"
filterwarnings = ["error"]

[tool.coverage.run]
source_pkgs = ["app"]
omit = [
    "main.py",       # Main is just a wrapper and is not used during tests
    "mailworker.py", # We don't use send mails during tests
    "*matrix*",      # We don't send logs to matrix during tests
]
concurrency = [
    "thread",
    "greenlet",
] # Tell the tool that we also use greenlet, because sqlalchemy does


[tool.coverage.report]
# Regexes for lines to exclude from consideration
# See https://coverage.readthedocs.io/en/latest/excluding.html#excluding for more info
exclude_also = []

skip_covered = true
show_missing = true
<|MERGE_RESOLUTION|>--- conflicted
+++ resolved
@@ -6,14 +6,8 @@
 
 # Hyperion follows Semantic Versioning
 # https://semver.org/
-<<<<<<< HEAD
-version = "4.9.9"
-requires-python = ">= 3.11, < 3.13"
-=======
 version = "4.11.1"
-minimal-titan-version-code = 139
 requires-python = ">= 3.12, < 3.15"
->>>>>>> ca332419
 
 license = "MIT"
 license-files = [
@@ -31,11 +25,7 @@
 # Same as Black.
 line-length = 88
 indent-width = 4
-<<<<<<< HEAD
-target-version = "py312"
-=======
 target-version = "py314"
->>>>>>> ca332419
 
 [tool.ruff.lint]
 select = [
@@ -140,11 +130,7 @@
 line-ending = "auto"
 
 [tool.mypy]
-<<<<<<< HEAD
-python_version = "3.12"
-=======
 python_version = "3.14"
->>>>>>> ca332419
 plugins = ["pydantic.mypy"]
 
 warn_unreachable = true
