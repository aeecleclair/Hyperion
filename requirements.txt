--- conflicted
+++ resolved
@@ -1,15 +1,8 @@
-<<<<<<< HEAD
-alembic==1.10.2                      # database migrations
+alembic==1.11.3                      # database migrations
 fastapi==0.100.0
 Jinja2==3.1.2                       # template engine for html files
-passlib[bcrypt]==1.7.4              # password hashing using bcrypt
+bcrypt==4.0.1                       # password hashing
 pydantic==1.10.10                   # Schema manipulation
-=======
-alembic==1.11.3                      # database migrations
-fastapi==0.99.0
-Jinja2==3.1.2                       # template engine for html files
-bcrypt==4.0.1                       # password hashing
->>>>>>> f90d8df1
 python-dotenv==1.0.0               # load environment variables from .env file
 python-jose[cryptography]==3.3.0    # generate and verify the JWT tokens
 python-multipart==0.0.6             # a form data parser, as oauth flow requires form-data parameters
