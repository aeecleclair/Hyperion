aiofiles==24.1.0                    # Asynchronous file manipulation
alembic==1.13.2                     # database migrations
arq==0.26.1                         # Scheduler 
asyncpg==0.29.0                     # PostgreSQL adapter for asynchronous operations
authlib==1.5.2
bcrypt==4.1.3                       # password hashing
boto3==1.38.7
broadcaster==0.3.1                  # Working with websockets with multiple workers.
<<<<<<< HEAD
calypsso==2.0.0
=======
calypsso==2.1.0
>>>>>>> 7906ee5a
fastapi[standard]==0.115.6
firebase-admin==6.5.0               # Firebase is used for push notification
fpdf2==2.7.8
google-auth-oauthlib==1.2.1
helloasso-python==1.0.5
icalendar==5.0.13
jellyfish==1.0.4                    # String Matching
Jinja2==3.1.6                       # template engine for html files
pandas==2.2.2
phonenumbers==8.13.43               # Used for phone number validation
pydantic-settings==2.3.4
pydantic==2.7.4
pyjwt[crypto]==2.8.0                # generate and verify the JWT tokens, imported as `jwt`
PyMuPDF==1.24.9                     # PDF processing
pypdf==4.3.1
python-dotenv==1.0.1                # load environment variables from .env file
python-multipart==0.0.18             # a form data parser, as oauth flow requires form-data parameters
redis==5.0.8
requests==2.32.3
sqlalchemy-utils == 0.41.2
SQLAlchemy[asyncio]==2.0.32         # [asyncio] allows greenlet to be installed on Apple M1 devices.
unidecode==1.3.8
uvicorn[standard]==0.30.6
xlsxwriter==3.2.0<|MERGE_RESOLUTION|>--- conflicted
+++ resolved
@@ -6,11 +6,7 @@
 bcrypt==4.1.3                       # password hashing
 boto3==1.38.7
 broadcaster==0.3.1                  # Working with websockets with multiple workers.
-<<<<<<< HEAD
-calypsso==2.0.0
-=======
 calypsso==2.1.0
->>>>>>> 7906ee5a
 fastapi[standard]==0.115.6
 firebase-admin==6.5.0               # Firebase is used for push notification
 fpdf2==2.7.8
